--- conflicted
+++ resolved
@@ -3,15 +3,10 @@
 """
 
 print("Setting up")
-<<<<<<< HEAD
-from vrad.analysis import connectivity, power, states
-from vrad.data import OSL_HMM, io
-=======
 import numpy as np
 from vrad.analysis import connectivity, power, spectral, states
 from vrad.data import Data, io, OSL_HMM
 from vrad.utils import plotting
->>>>>>> 8dc0bb8a
 
 # Load an HMM fit
 hmm = OSL_HMM(
