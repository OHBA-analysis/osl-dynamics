"""Train an HMM on amplitude envelope data.

"""

from sys import argv

if len(argv) != 3:
    print("Please pass the number of states and run id, e.g. python 1_train_hmm.py 8 1")
    exit()
n_states = int(argv[1])
run = int(argv[2])

#%% Import packages

print("Importing packages")
import pickle
from osl_dynamics.data import Data
from osl_dynamics.models.hmm import Config, Model

#%% Load data

<<<<<<< HEAD
# Load data
data = Data("training_data/networks", n_jobs=8)

# Prepare data
=======
data = Data("training_data/networks", n_jobs=8)
>>>>>>> 926ba453
methods = {
    "amplitude_envelope": {},
    "moving_average": {"n_window": 5},
    "standardize": {},
}
data.prepare(methods)

#%% Setup model

# Note:
# - The training time will depend on the sequence_length and batch_size
#   you may want to play around with these to reduce the training time on
#   your specific computer.
# - You may not need to do 20 epochs to train your model. You may find the
#   loss has converged in the first few epochs.

config = Config(
    n_states=n_states,
    n_channels=data.n_channels,
    sequence_length=200,
    learn_means=True,
    learn_covariances=True,
    batch_size=256,
    learning_rate=0.01,
    n_epochs=20,
)
model = Model(config)
model.summary()

#%% Training

init_history = model.random_state_time_course_initialization(data, n_init=3, n_epochs=1)
history = model.fit(data)

model_dir = f"results/{n_states}_states/run{run:02d}/model"
model.save(model_dir)

#%% Variational free energy

free_energy = model.free_energy(data)
history["free_energy"] = free_energy

pickle.dump(init_history, open(f"{model_dir}/init_history.pkl", "wb"))
pickle.dump(history, open(f"{model_dir}/history.pkl", "wb"))<|MERGE_RESOLUTION|>--- conflicted
+++ resolved
@@ -19,14 +19,7 @@
 
 #%% Load data
 
-<<<<<<< HEAD
-# Load data
 data = Data("training_data/networks", n_jobs=8)
-
-# Prepare data
-=======
-data = Data("training_data/networks", n_jobs=8)
->>>>>>> 926ba453
 methods = {
     "amplitude_envelope": {},
     "moving_average": {"n_window": 5},
