--- conflicted
+++ resolved
@@ -44,13 +44,8 @@
 # State probabilities
 alpha = pickle.load(open(f"{inf_params_dir}/alp.pkl", "rb"))
 
-<<<<<<< HEAD
-# Sanity check: the first axis should have the same numebr of time points
+# Sanity check: the first axis should have the same number of time points
 #for x, a in zip(data_, alpha):
-=======
-# Sanity check: the first axis should have the same number of time points
-#for x, a in zip(data, alpha):
->>>>>>> 8261e903
 #   print(x.shape, a.shape)
 
 #%% Calculate multitaper
