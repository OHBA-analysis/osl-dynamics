--- conflicted
+++ resolved
@@ -19,14 +19,7 @@
 
 #%% Load data
 
-<<<<<<< HEAD
-# Load data
-data = Data("training_data/networks", n_jobs=8)
-
-# Prepare data
-=======
 data = Data("training_data", n_jobs=8)
->>>>>>> 926ba453
 methods = {
     "tde_pca": {"n_embeddings": 15, "n_pca_components": 120},
     "standardize": {},
