"""Custom Tensorflow layers."""

import sys

import numpy as np
import tensorflow as tf
import tensorflow_probability as tfp
from tensorflow.keras import (
    activations,
    layers,
    initializers,
    regularizers,
    constraints,
)

import osl_dynamics.inference.initializers as osld_initializers

tfb = tfp.bijectors


@tf.function
def add_epsilon(A, epsilon, diag=False):
    """Adds epsilon the the diagonal of batches of square matrices
    or all elements of matrices.

    Parameters
    ----------
    A : tf.Tensor
        Batches of square matrices or vectors. Shape is (..., N, N) or (..., N).
    epsilon : float
        Small error added to the diagonal of the matrices or every element of
        the vectors.
    diag : bool, optional
        Do we want to add epsilon to the diagonal only?
    """
    epsilon = tf.cast(epsilon, dtype=tf.float32)
    A_shape = tf.shape(A)
    if diag:
        # Add epsilon to the diagonal only
        I = tf.eye(A_shape[-1])
    else:
        # Add epsilon to all elements
        I = 1.0
    return A + epsilon * I


class TFConcatLayer(layers.Layer):
    """Wrapper for `tf.concat \
    <https://www.tensorflow.org/api_docs/python/tf/concat>`_.

    Parameters
    ----------
    axis : int
        Axis to concatenate along.
    kwargs : keyword arguments, optional
        Keyword arguments to pass to the base class.
    """

    def __init__(self, axis, **kwargs):
        super().__init__(**kwargs)
        self.axis = axis

    def call(self, inputs, **kwargs):
        return tf.concat(inputs, axis=self.axis)


class TFMatMulLayer(layers.Layer):
    """Wrapper for `tf.matmul \
    <https://www.tensorflow.org/api_docs/python/tf/linalg/matmul>`_.
    """

    def call(self, inputs, **kwargs):
        # If [A, B, C] is passed, we return matmul(A, matmul(B, C))
        out = inputs[-1]
        for tensor in inputs[len(inputs) - 2 :: -1]:
            out = tf.matmul(tensor, out)
        return out


class TFRangeLayer(layers.Layer):
    """Wrapper for `tf.range \
    <https://www.tensorflow.org/api_docs/python/tf/range>`_.

    Parameters
    ----------
    limit : int
        Upper limit for range.
    kwargs : keyword arguments, optional
        Keyword arguments to pass to the base class.
    """

    def __init__(self, limit, **kwargs):
        super().__init__(**kwargs)
        self.limit = limit

    def call(self, inputs):
        return tf.range(self.limit)


class TFZerosLayer(layers.Layer):
    """Wrapper for `tf.zeros \
    <https://www.tensorflow.org/api_docs/python/tf/zeros>`_.

    Parameters
    ----------
    shape : tuple
        Shape of the zeros tensor.
    kwargs : keyword arguments, optional
        Keyword arguments to pass to the base class.
    """

    def __init__(self, shape, **kwargs):
        super().__init__(**kwargs)
        self.shape = shape

    def call(self, inputs):
        """
        Note
        ----
        The :code:`inputs` passed to this method are not used.
        """
        return tf.zeros(self.shape)


class TFBroadcastToLayer(layers.Layer):
    """Wrapper for `tf.broadcast_to \
        <https://www.tensorflow.org/api_docs/python/tf/broadcast_to>`_.
    """

    def __init__(self, n_modes, n_channels, **kwargs):
        super().__init__(**kwargs)
        self.n_modes = n_modes
        self.n_channels = n_channels

    def call(self, inputs):
        data, batch_size = inputs
        return tf.broadcast_to(data, (batch_size, self.n_modes, self.n_channels))


class TFGatherLayer(layers.Layer):
    """Wrapper for `tf.gather \
        <https://www.tensorflow.org/api_docs/python/tf/gather>`_.
    """

    def __init__(self, axis, batch_dims=0, **kwargs):
        super().__init__(**kwargs)
        self.axis = axis
        self.batch_dims = batch_dims

    def call(self, inputs, **kwargs):
        return tf.gather(
            inputs[0], inputs[1], axis=self.axis, batch_dims=self.batch_dims
        )


class TFAddLayer(layers.Layer):
    """Wrapper for `tf.add \
        <https://www.tensorflow.org/api_docs/python/tf/math/add>`_.
    """

    def call(self, inputs, **kwargs):
        out = inputs[0]
        for tensor in inputs[1:]:
            out = tf.add(out, tensor)
        return out


class TFConstantLayer(layers.Layer):
    """Wrapper for `tf.constant \
        <https://www.tensorflow.org/api_docs/python/tf/constant>`_.
    """

    def __init__(self, values, **kwargs):
        super().__init__(**kwargs)
        self.values = values

    def call(self, inputs, **kwargs):
        return tf.constant(self.values)


def NormalizationLayer(norm_type, *args, **kwargs):
    """Returns a normalization layer.

    Parameters
    ----------
    norm_type : str
        Type of normalization layer. Either :code:`'layer'`, :code:`'batch'` or
        :code:`None`.
    args : arguments
        Arguments to pass to the normalization layer.
    kwargs : keyword arguments, optional
        Keyword arguments to pass to the normalization layer.
    """
    if norm_type == "layer":
        return layers.LayerNormalization(*args, **kwargs)
    elif norm_type == "batch":
        return layers.BatchNormalization(*args, **kwargs)
    elif norm_type is None:
        return DummyLayer(*args, **kwargs)
    else:
        raise NotImplementedError(norm_type)


def RNNLayer(rnn_type, *args, **kwargs):
    """Returns a Recurrent Neural Network (RNN) layer.

    Parameters
    ----------
    rnn_type : str
        Type of RNN. Either :code:`'lstm'` or :code:`'gru'`.
    args : arguments
        Arguments to pass to the normalization layer.
    kwargs : keyword arguments, optional
        Keyword arguments to pass to the normalization layer.
    """
    if rnn_type == "lstm":
        return layers.LSTM(*args, **kwargs)
    elif rnn_type == "gru":
        return layers.GRU(*args, **kwargs)
    else:
        raise NotImplementedError(rnn_type)


class DummyLayer(layers.Layer):
    """Returns the inputs without modification."""

    def call(self, inputs, **kwargs):
        return inputs


class InverseCholeskyLayer(layers.Layer):
    """Layer for getting Cholesky vectors from positive definite symmetric matrices.

    Parameters
    ----------
    epsilon : float
        Small error added to the diagonal of the matrices.
    kwargs : keyword arguments, optional
        Keyword arguments to pass to the base class.
    """

    def __init__(self, epsilon, **kwargs):
        super().__init__(**kwargs)
        self.epsilon = epsilon
        self.bijector = tfb.Chain(
            [tfb.CholeskyOuterProduct(), tfb.FillScaleTriL()],
        )

    def call(self, inputs):
        inputs = add_epsilon(inputs, self.epsilon, diag=True)
        return self.bijector.inverse(inputs)


class BatchSizeLayer(layers.Layer):
    """Layer for getting the batch size.

    Parameters
    ----------
    kwargs : keyword arguments, optional
        Keyword arguments to pass to the base class.
    """

    def call(self, inputs):
        """
        Note
        ----
        The :code:`inputs` passed to this method are not used.
        """
        return tf.shape(inputs)[0]


class SampleGammaDistributionLayer(layers.Layer):
    """Layer for sampling from a Gamma distribution.

    This layer is a wrapper for `tfp.distributions.Gamma
    <https://www.tensorflow.org/probability/api_docs/python/tfp\
    /distributions/Gamma>`_.

    Parameters
    ----------
    epsilon : float
        Error to add to the shape and rate for numerical stability.
    kwargs : keyword arguments, optional
        Keyword arguments to pass to the base class.
    """

    def __init__(self, epsilon, do_annealing, **kwargs):
        super().__init__(**kwargs)
        self.epsilon = epsilon
        if do_annealing:
            self.annealing_factor = tf.keras.Variable(
                0.0, trainable=False, name="gamma_anneal_factor"
            )
        else:
            self.annealing_factor = tf.keras.Variable(
                1.0, trainable=False, name="gamma_anneal_factor"
            )

    def call(self, inputs, training=None, **kwargs):
        """This method accepts the shape and rate and outputs the samples."""
        alpha, beta, session_id = inputs
        # alpha.shape = (n_sessions, n_states, 1)
        # beta.shape = (n_sessions, n_states, 1)
        # session_id.shape = (None, sequence_length)

        # output.shape = (None, n_states, 1)

        alpha = add_epsilon(alpha, self.epsilon)
        beta = add_epsilon(beta, self.epsilon)
        session_id = session_id[:, 0]

        alpha = tf.gather(alpha, session_id, axis=0)  # shape = (None, n_states, 1)
        beta = tf.gather(beta, session_id, axis=0)  # shape = (None, n_states, 1)
        output = alpha / beta

        return output


class SampleNormalDistributionLayer(layers.Layer):
    """Layer for sampling from a Normal distribution.

    This layer is a wrapper for `tfp.distributions.Normal 
    <https://www.tensorflow.org/probability/api_docs/python/tfp\
    /distributions/Normal>`_.

    Parameters
    ----------
    epsilon : float
        Error to add to the standard deviations for numerical stability.
    kwargs : keyword arguments, optional
        Keyword arguments to pass to the base class.
    """

    def __init__(self, epsilon, **kwargs):
        super().__init__(**kwargs)
        self.epsilon = epsilon

    def call(self, inputs, training=None, **kwargs):
        """
        This method accepts the mean and the standard deviation and outputs
        the samples.
        """
        mu, sigma = inputs
        sigma = add_epsilon(sigma, self.epsilon)
        if training:
            N = tfp.distributions.Normal(loc=mu, scale=sigma)
            return N.sample()
        else:
            return mu


class SampleGumbelSoftmaxDistributionLayer(layers.Layer):
    """Layer for sampling from a Gumbel-Softmax distribution.

    This layer is a wrapper for `tfp.distributions.RelaxedOneHotCategorical 
    <https://www.tensorflow.org/probability/api_docs/python/tfp/distributions\
    /RelaxedOneHotCategorical>`_.

    Parameters
    ----------
    temperature : float
        Temperature for the Gumbel-Softmax distribution.
    kwargs : keyword arguments, optional
        Keyword arguments to pass to the base class.
    """

    def __init__(self, temperature, **kwargs):
        super().__init__(**kwargs)
        self.temperature = tf.keras.Variable(
            temperature, trainable=False, dtype=tf.float32, name="gs_temperature"
        )

    def call(self, inputs, training=None, **kwargs):
        """This method accepts logits and outputs samples."""
        if training:
            gs = tfp.distributions.RelaxedOneHotCategorical(
                temperature=self.temperature, logits=inputs
            )
            return gs.sample()
        else:
            softmaxed_logits = tf.nn.softmax(inputs / self.temperature, axis=-1)
            return softmaxed_logits


class SampleOneHotCategoricalDistributionLayer(layers.Layer):
    """Layer for sampling from a Categorical distribution.

    This layer is a wrapper for `tfp.distributions.OneHotCategorical 
    <https://www.tensorflow.org/probability/api_docs/python/tfp/distributions\
    /OneHotCategorical>`_.
    """

    def call(self, inputs, **kwargs):
        """The method accepts logits and outputs samples."""
        cat = tfp.distributions.OneHotCategorical(
            logits=inputs,
            dtype=tf.float32,
        )
        return cat.sample()


class SoftmaxLayer(layers.Layer):
    """Layer for applying a softmax activation function.

    Parameters
    ----------
    initial_temperature : float
        Temperature parameter.
    learn_temperature : bool
        Should we learn the alpha temperature?
    kwargs : keyword arguments, optional
        Keyword arguments to pass to the base class.
    """

    def __init__(self, initial_temperature, learn_temperature, **kwargs):
        super().__init__(**kwargs)
        self.layers = [
            LearnableTensorLayer(
                shape=(),
                learn=learn_temperature,
                initial_value=initial_temperature,
                name=self.name + "_kernel",
            )
        ]

    def build(self, input_shape):
        for layer in self.layers:
            layer.build(input_shape)
        self.built = True

    def call(self, inputs, **kwargs):
        temperature = self.layers[0](inputs)
        return activations.softmax(inputs / temperature, axis=-1)


class LearnableTensorLayer(layers.Layer):
    """Layer to learn a tensor.

    Parameters
    ----------
    shape : tuple
        Shape of the tensor.
    learn : bool, optional
        Should we learn the tensor?
    initializer : tf.keras.initializers.Initializer, optional
        Initializer for the tensor.
    initial_value : float, optional
        Initial value for the tensor if initializer is not passed.
    regularizer : osl-dynamics regularizer, optional
        Regularizer for the tensor. Must be from `inference.regularizers 
        <https://osl-dynamics.readthedocs.io/en/latest/autoapi/osl_dynamics\
        /inference/regularizers/index.html>`_.
    constraint : tf.keras.constraints.Constraint, optional
        Constraint for the tensor. Limits the values the weights can take.
    kwargs : keyword arguments, optional
        Keyword arguments to pass to the base class.
    """

    def __init__(
        self,
        shape,
        learn=True,
        initializer=None,
        initial_value=None,
        regularizer=None,
        constraint=None,
        **kwargs,
    ):
        super().__init__(**kwargs)

        # Bool for if we're learning the tensor
        self.learn = learn

        # Shape of the tensor
        if shape is None:
            raise ValueError("A shape must be passed to LearnableTensorLayer.")
        self.shape = shape

        # Initial value of the tensor
        self.initial_value = initial_value
        if self.initial_value is not None:
            self.initial_value = np.array(initial_value).astype(np.float32)

        # Setup the tensor initializer
        if initializer is None:
            # Initializer not passed, use the initial value
            if self.initial_value is None:
                raise ValueError("initializer or initial_value must be passed.")
            elif self.initial_value.shape != shape:
                raise ValueError(
                    "Shape of initial_value must match that of the tensor. "
                    + f"Expected {shape}, got {self.initial_value.shape}."
                )
            self.tensor_initializer = osld_initializers.WeightInitializer(
                self.initial_value
            )
        else:
            # Use the initializer passed, initial_value is ignored
            self.tensor_initializer = initializer

        # Regularizer for the tensor
        # This should be a function of the tensor that returns a float
        self.regularizer = regularizer

        # Constraint for the tensor
        self.constraint = constraint

    def add_regularization(self, tensor):
        reg = self.regularizer(tensor)
        self.add_loss(reg)

    def build(self, input_shape):
        # Create a weight for the tensor
        self.tensor = self.add_weight(
            name="tensor",
            shape=self.shape,
            dtype=tf.float32,
            initializer=self.tensor_initializer,
            trainable=self.learn,
            constraint=self.constraint,
        )
        self.built = True

    def call(self, inputs, training=None, **kwargs):
        if self.regularizer is not None and training:
            self.add_regularization(self.tensor)
        return self.tensor


class VectorsLayer(layers.Layer):
    """Layer to learn a set of vectors.

    Parameters
    ----------
    n : int
        Number of vectors.
    m : int
        Number of elements.
    learn : bool
        Should we learn the vectors?
    initial_value : np.ndarray
        Initial value for the vectors. Shape must be (n, m).
    regularizer : osl-dynamics regularizer, optional
        Regularizer for the tensor. Must be from `inference.regularizers \
        <https://osl-dynamics.readthedocs.io/en/latest/autoapi/osl_dynamics\
        /inference/regularizers/index.html>`_.
    kwargs : keyword arguments, optional
        Keyword arguments to pass to the base class.
    """

    def __init__(
        self,
        n,
        m,
        learn,
        initial_value,
        regularizer=None,
        **kwargs,
    ):
        super().__init__(**kwargs)

        if initial_value is not None:
            if isinstance(initial_value, str):
                # Assume it's a path to a numpy file
                initial_value = np.load(initial_value)

            # Check initial_value is the correct shape
            if initial_value.shape != (n, m):
                raise ValueError(f"initial_value shape must be ({n}, {m}).")
            initial_value = initial_value.astype("float32")

            # We don't need an initializer
            initializer = None
        else:
            # No initial value has been passed, set the initializer
            if learn:
                initializer = initializers.TruncatedNormal(mean=0, stddev=0.02)
            else:
                initializer = initializers.Zeros()

        # We use self.layers for compatibility with
        # initializers.reinitialize_model_weights
        self.layers = [
            LearnableTensorLayer(
                shape=(n, m),
                learn=learn,
                initializer=initializer,
                initial_value=initial_value,
                regularizer=regularizer,
                name=self.name + "_kernel",
            )
        ]

    def build(self, input_shape):
        for layer in self.layers:
            layer.build(input_shape)
        self.built = True

    def call(self, inputs, **kwargs):
        """
        Note
        ----
        The :code:`inputs` passed to this method are not used.
        """
        learnable_tensors_layer = self.layers[0]
        vectors = learnable_tensors_layer(inputs, **kwargs)
        return vectors


class CovarianceMatricesLayer(layers.Layer):
    """Layer to learn a set of covariance matrices.

    A cholesky factor is learnt and used to calculate a covariance matrix as
    :math:`C = LL^T`, where :math:`L` is the cholesky factor. The cholesky
    factor is learnt as a vector of free parameters.

    Parameters
    ----------
    n : int
        Number of matrices.
    m : int
        Number of rows/columns.
    learn : bool
        Should the matrices be learnable?
    initial_value : np.ndarray
        Initial values for the matrices. Shape must be (n, m, m).
    epsilon : float
        Error added to the diagonal of covariances matrices for numerical
        stability.
    regularizer : osl-dynamics regularizer, optional
        Regularizer for the tensor. Must be from `inference.regularizers 
        <https://osl-dynamics.readthedocs.io/en/latest/autoapi/osl_dynamics\
        /inference/regularizers/index.html>`_.
    kwargs : keyword arguments, optional
        Keyword arguments to pass to the base class.
    """

    def __init__(
        self,
        n,
        m,
        learn,
        initial_value,
        epsilon,
        regularizer=None,
        **kwargs,
    ):
        super().__init__(**kwargs)
        self.epsilon = epsilon

        # Bijector used to transform learnable vectors to covariance matrices
        self.bijector = tfb.Chain(
            [tfb.CholeskyOuterProduct(), tfb.FillScaleTriL()],
        )

        # Do we have an initial value?
        if initial_value is not None:
            if isinstance(initial_value, str):
                # Assume it's a path to a numpy file
                initial_value = np.load(initial_value)

            # Check it's the correct shape
            if initial_value.shape != (n, m, m):
                raise ValueError(f"initial_value shape must be ({n}, {m}, {m}).")

            # Calculate the flattened cholesky factors
            initial_value = initial_value.astype("float32")
            initial_flattened_cholesky_factors = self.bijector.inverse(
                initial_value,
            )

            # We don't need an initializer
            initializer = None
        else:
            # No initial value has been passed
            initial_flattened_cholesky_factors = None
            if learn:
                # Use a random initializer
                initializer = osld_initializers.NormalIdentityCholeskyInitializer(
                    std=0.1,
                )
            else:
                # Use the identity matrix for each mode/state
                initializer = osld_initializers.IdentityCholeskyInitializer()

        # Create a layer to learn the covariance matrices
        #
        # We use self.layers for compatibility with
        # initializers.reinitialize_model_weights
        self.layers = [
            LearnableTensorLayer(
                shape=(n, m * (m + 1) // 2),
                learn=learn,
                initializer=initializer,
                initial_value=initial_flattened_cholesky_factors,
                regularizer=regularizer,
                name=self.name + "_kernel",
            )
        ]

    def build(self, input_shape):
        for layer in self.layers:
            layer.build(input_shape)
        self.built = True

    def call(self, inputs, **kwargs):
        """
        Note
        ----
        The :code:`inputs` passed to this method are not used.
        """
        learnable_tensor_layer = self.layers[0]
        flattened_cholesky_factors = learnable_tensor_layer(inputs, **kwargs)
        covariances = self.bijector(flattened_cholesky_factors)
        covariances = add_epsilon(covariances, self.epsilon, diag=True)
        return covariances


class CorrelationMatricesLayer(layers.Layer):
    """Layer to learn a set of correlation matrices.

    A cholesky factor is learnt as a vector of free parameters and used to
    calculate a correlation matrix.

    Parameters
    ----------
    n : int
        Number of matrices.
    m : int
        Number of rows/columns.
    learn : bool
        Should the matrices be learnable?
    initial_value : np.ndarray
        Initial values for the matrices. Shape must be (n, m, m).
    epsilon : float
        Error added to the diagonal of correlation matrices for numerical
        stability.
    regularizer : osl-dynamics regularizer, optional
        Regularizer for the tensor. Must be from `inference.regularizers 
        <https://osl-dynamics.readthedocs.io/en/latest/autoapi/osl_dynamics\
        /inference/regularizers/index.html>`_.
    kwargs : keyword arguments, optional
        Keyword arguments to pass to the base class.
    """

    def __init__(
        self,
        n,
        m,
        learn,
        initial_value,
        epsilon,
        regularizer=None,
        **kwargs,
    ):
        super().__init__(**kwargs)
        self.epsilon = epsilon

        # Bijector used to transform learnable vectors to correlation matrices
        self.bijector = tfb.Chain(
            [tfb.CholeskyOuterProduct(), tfb.CorrelationCholesky()]
        )

        # Do we have an initial value?
        if initial_value is not None:
            if isinstance(initial_value, str):
                # Assume it's a path to a numpy file
                initial_value = np.load(initial_value)

            # Check it's the correct shape
            if initial_value.shape != (n, m, m):
                raise ValueError(f"initial_value shape must be ({n}, {m}, {m}).")

            # Calculate the flattened cholesky factors
            initial_value = initial_value.astype("float32")
            initial_flattened_cholesky_factors = self.bijector.inverse(
                initial_value,
            )

            # We don't need an initializer
            initializer = None
        else:
            # No initial value has been passed
            initial_flattened_cholesky_factors = None
            if learn:
                # Use a random initializer
                initializer = osld_initializers.NormalCorrelationCholeskyInitializer(
                    std=0.1,
                )
            else:
                # Use the identity matrix for each mode/state
                initializer = osld_initializers.IdentityCholeskyInitializer()

        # Create a layer to learn the correlation matrices
        #
        # We use self.layers for compatibility with
        # initializers.reinitialize_model_weights
        self.layers = [
            LearnableTensorLayer(
                shape=(n, m * (m - 1) // 2),
                learn=learn,
                initializer=initializer,
                initial_value=initial_flattened_cholesky_factors,
                regularizer=regularizer,
                name=self.name + "_kernel",
            )
        ]

    def build(self, input_shape):
        for layer in self.layers:
            layer.build(input_shape)
        self.built = True

    def call(self, inputs, **kwargs):
        """
        Note
        ----
        The :code:`inputs` passed to this method are not used.
        """
        learnable_tensor_layer = self.layers[0]
        flattened_cholesky_factors = learnable_tensor_layer(inputs, **kwargs)
        correlations = self.bijector(flattened_cholesky_factors)
        correlations = add_epsilon(correlations, self.epsilon, diag=True)
        return correlations


class DiagonalMatricesLayer(layers.Layer):
    """Layer to learn a set of diagonal matrices.

    The diagonal is forced to be positive using a softplus transformation.

    Parameters
    ----------
    n : int
        Number of matrices.
    m : int
        Number of rows/columns.
    learn : bool
        Should the matrices be learnable?
    initial_value : np.ndarray
        Initial values for the matrices. Shape must be (n, m, m) or (n, m).
    epsilon : float
        Error added to the diagonal matrices for numerical stability.
    regularizer : osl-dynamics regularizer, optional
        Regularizer for the tensor. Must be from `inference.regularizers 
        <https://osl-dynamics.readthedocs.io/en/latest/autoapi/osl_dynamics\
        /inference/regularizers/index.html>`_.
    kwargs : keyword arguments, optional
        Keyword arguments to pass to the base class.
    """

    def __init__(
        self,
        n,
        m,
        learn,
        initial_value,
        epsilon,
        regularizer=None,
        **kwargs,
    ):
        super().__init__(**kwargs)
        self.epsilon = epsilon

        # Softplus transformation to ensure diagonal is positive
        self.bijector = tfb.Softplus()

        # Do we have an initial value?
        if initial_value is not None:
            if isinstance(initial_value, str):
                # Assume it's a path to a numpy file
                initial_value = np.load(initial_value)

            # Check it's the correct shape
            if initial_value.shape == (n, m, m):
                # Keep the diagonal only
                initial_value = np.diagonal(initial_value, axis1=1, axis2=2)
            elif initial_value.shape != (n, m):
                raise ValueError(
                    f"initial_value shape must be ({n}, {m}, {m}) or ({n}, {m})."
                )

            # Calculate the initial value of the learnable tensor
            initial_value = initial_value.astype("float32")
            initial_diagonals = self.bijector.inverse(initial_value)

            # We don't need an initializer
            initializer = None
        else:
            # No initial value has been passed
            initial_diagonals = None
            if learn:
                # Use a random initializer
                initializer = osld_initializers.NormalDiagonalInitializer(
                    std=0.05,
                )
            else:
                # Use the identity matrix for each mode/state
                initializer = osld_initializers.IdentityCholeskyInitializer()

        # Create a layer to learn the matrices
        #
        # We use self.layers for compatibility with
        # initializers.reinitialize_model_weights
        self.layers = [
            LearnableTensorLayer(
                shape=(n, m),
                learn=learn,
                initializer=initializer,
                initial_value=initial_diagonals,
                regularizer=regularizer,
                name=self.name + "_kernel",
            )
        ]

    def build(self, input_shape):
        for layer in self.layers:
            layer.build(input_shape)
        self.built = True

    def call(self, inputs, **kwargs):
        """
        Note
        ----
        The :code:`inputs` passed to this method are not used.
        """
        learnable_tensor_layer = self.layers[0]
        diagonals = learnable_tensor_layer(inputs, **kwargs)
        diagonals = self.bijector(diagonals)
        diagonals = add_epsilon(diagonals, self.epsilon)
        return tf.linalg.diag(diagonals)


<<<<<<< HEAD
class OscillatorCovarianceMatricesLayer(layers.Layer):
    """Layer to learn a set of oscillator covariances.

    Parameters
    ----------
    n : int
        Number of matrices.
    m : int
        Number of rows/columns.
    sampling_frequency : float
        Sampling frequency in Hz.
    frequency_range : tuple[float, float]
        Limits for the frequency parameter.
        Upper limit should not be higher than the Nyquist frequency.
    learn : bool
        Should we learn the covariances?
    kwargs : keyword arguments, optional
        Keyword arguments to pass to the base class.
    """

    def __init__(
        self,
        n,
        m,
        sampling_frequency,
        frequency_range,
        epsilon=1e-7,
        **kwargs,
    ):
        super().__init__(**kwargs)
        self.m = m
        self.n = n
        self.sampling_frequency = sampling_frequency
        self.epsilon = epsilon
        self.tau = (
            tf.expand_dims(tf.range(0, m, dtype=tf.float32), axis=0)
            / sampling_frequency
        )
        self.frequency = LearnableTensorLayer(
            shape=(n, 1),
            learn=True,
            #initializer=initializers.Constant(
            #    [
            #        [frequency_range[0] + i * (frequency_range[1] - frequency_range[0]) / self.n]
            #        for i in range(self.n)
            #    ]
            #),
            initializer=initializers.RandomUniform(
                minval=frequency_range[0],
                maxval=frequency_range[1],
            ),
            name=self.name + "_frequency",
        )
        self.amplitude = LearnableTensorLayer(
            shape=(n, 1),
            learn=True,
            initializer=initializers.Constant(1.0),
            name=self.name + "_amplitude",
        )
        self.variance = LearnableTensorLayer(
            shape=(n, 1, 1),
            learn=True,
            initializer=initializers.Constant(tfp.math.softplus_inverse(0.05)),
            name=self.name + "_variance",
        )
        self.layers = [self.frequency, self.amplitude, self.variance]

    def build(self, input_shape):
        for layer in self.layers:
            layer.build(input_shape)
        self.built = True

    def call(self, inputs, **kwargs):
        """Retrieve the covariance matrices.

        Note
        ----
        The :code:`inputs` passed to this method are not used.
        """
        frequency = self.frequency(inputs, **kwargs)
        frequency = tf.clip_by_value(frequency, 1, self.sampling_frequency / 2)
        amplitude = self.amplitude(inputs, **kwargs)
        variance = self.variance(inputs, **kwargs)
        variance = tf.nn.softplus(variance)
        oscillator = 0.5 * (amplitude**2) * tf.cos(2 * np.pi * frequency * self.tau)
        covs = tf.linalg.LinearOperatorToeplitz(
            row=oscillator,
            col=oscillator,
        ).to_dense()
        I = tf.eye(self.m, batch_shape=[self.n])
        covs = covs + I * variance
        covs = add_epsilon(covs, self.epsilon, diag=True)
        return covs


=======
>>>>>>> 480e0d78
class MatrixLayer(layers.Layer):
    """Layer to learn a matrix.

    Parameters
    ----------
    m : int
        Number of rows/columns.
    constraint : str
        Either 'covariance' or 'diagonal'.
    learn : bool
        Should the matrix be trainable?
    initial_value : np.ndarray
        Initial value for the matrix.
    epsilon : float
        Error added to the matrices for numerical stability.
    regularizer : osl-dynamics regularizer, optional
        Regularizer for the tensor. Must be from `inference.regularizers 
        <https://osl-dynamics.readthedocs.io/en/latest/autoapi/osl_dynamics\
        /inference/regularizers/index.html>`_.
    kwargs : keyword arguments, optional
        Keyword arguments to pass to the base class.
    """

    def __init__(
        self,
        m,
        constraint,
        learn,
        initial_value,
        epsilon,
        regularizer=None,
        **kwargs,
    ):
        super().__init__(**kwargs)
        self.constraint = constraint

        if initial_value is not None:
            if isinstance(initial_value, str):
                # Assume it's a path to a numpy file
                initial_value = np.load(initial_value)

            if initial_value.shape[-1] != m:
                raise ValueError(
                    "Number of rows/columns in initial_value does not match m."
                )
            initial_value = initial_value[np.newaxis, ...]

        if constraint == "covariance":
            self.matrix_layer = CovarianceMatricesLayer(
                1, m, learn, initial_value, epsilon, regularizer
            )
        elif constraint == "diagonal":
            self.matrix_layer = DiagonalMatricesLayer(
                1, m, learn, initial_value, epsilon, regularizer
            )
        else:
            raise ValueError("Please use constraint='diagonal' or 'covariance.'")

        self.layers = [self.matrix_layer]

    def build(self, input_shape):
        for layer in self.layers:
            layer.build(input_shape)
        self.built = True

    def call(self, inputs, **kwargs):
        """
        Note
        ----
        The :code:`inputs` passed to this method are not used.
        """
        return self.matrix_layer(inputs, **kwargs)[0]


class MixVectorsLayer(layers.Layer):
    r"""Mix a set of vectors.

    The mixture is calculated as :math:`m_t = \displaystyle\sum_j
    \alpha_{jt} \mu_j`, where :math:`\mu_j` are the vectors and
    :math:`\alpha_{jt}` are mixing coefficients.
    """

    def call(self, inputs, **kwargs):
        # Unpack the inputs:
        # - alpha.shape = (None, sequence_length, n_modes)
        # - mu.shape    = (n_modes, n_channels)
        alpha, mu = inputs

        # Calculate the mixture: m_t = Sum_j alpha_jt mu_j
        alpha = tf.expand_dims(alpha, axis=-1)
        mu = tf.expand_dims(tf.expand_dims(mu, axis=0), axis=0)
        m = tf.reduce_sum(tf.multiply(alpha, mu), axis=2)
        return m


class MixMatricesLayer(layers.Layer):
    r"""Layer to mix matrices.

    The mixture is calculated as :math:`C_t = \displaystyle\sum_j
    \alpha_{jt} D_j`, where :math:`D_j` are the matrices and
    :math:`\alpha_{jt}` are mixing coefficients.
    """

    def call(self, inputs, **kwargs):
        # Unpack the inputs:
        # - alpha.shape = (None, sequence_length, n_modes)
        # - D.shape     = (n_modes, n_channels, n_channels)
        alpha, D = inputs

        # Calculate the mixture: C_t = Sum_j alpha_jt D_j
        alpha = tf.expand_dims(tf.expand_dims(alpha, axis=-1), axis=-1)
        D = tf.expand_dims(tf.expand_dims(D, axis=0), axis=0)
        C = tf.reduce_sum(tf.multiply(alpha, D), axis=2)
        return C


class LogLikelihoodLossLayer(layers.Layer):
    """Layer to calculate the negative log-likelihood.

    We assume a multivariate normal probability density. This layer will add
    the negative log-likelihood to the loss.

    Parameters
    ----------
    calculation : str
        Operation for reducing the time dimension. Either 'mean' or 'sum'.
    kwargs : keyword arguments, optional
        Keyword arguments to pass to the base class.
    """

    def __init__(self, calculation, **kwargs):
        super().__init__(**kwargs)
        self.calculation = calculation

    def call(self, inputs):
        """
        The method takes the data, mean vector and covariance matrix.
        """
        x, mu, sigma = inputs

        # Multivariate normal distribution
        mvn = tfp.distributions.MultivariateNormalTriL(
            loc=mu,
            scale_tril=tf.linalg.cholesky(sigma),
            allow_nan_stats=False,
        )

        # Calculate the log-likelihood
        ll_loss = mvn.log_prob(x)

        if self.calculation == "sum":
            # Sum over time dimension and average over the batch dimension
            ll_loss = tf.reduce_sum(ll_loss, axis=1)
            ll_loss = tf.reduce_mean(ll_loss, axis=0)
        else:
            # Average over time and batches
            ll_loss = tf.reduce_mean(ll_loss, axis=(0, 1))

        # Add the negative log-likelihood to the loss
        nll_loss = -ll_loss
        self.add_loss(nll_loss)

        return tf.expand_dims(nll_loss, axis=-1)


class KLDivergenceLayer(layers.Layer):
    """Layer to calculate a KL divergence between two Normal distributions.

    Parameters
    ----------
    epsilon : float
        Error added to the standard deviations for numerical stability.
    calculation : str
        Operation for reducing the time dimension. Either 'mean' or 'sum'.
    clip_start : int, optional
        Index to clip the sequences inputted to this layer.
        Default is no clipping.
    kwargs : keyword arguments, optional
        Keyword arguments to pass to the base class.
    """

    def __init__(self, epsilon, calculation, clip_start=0, **kwargs):
        super().__init__(**kwargs)
        self.clip_start = clip_start
        self.epsilon = epsilon
        self.calculation = calculation

    def call(self, inputs, **kwargs):
        inference_mu, inference_sigma, model_mu, model_sigma = inputs

        # Add a small error for numerical stability
        inference_sigma = add_epsilon(inference_sigma, self.epsilon)
        model_sigma = add_epsilon(model_sigma, self.epsilon)

        # The model network predicts one time step into the future compared to
        # the inference network. We clip the sequences to ensure we are
        # comparing the correct time points.
        model_mu = model_mu[:, self.clip_start : -1]
        model_sigma = model_sigma[:, self.clip_start : -1]

        inference_mu = inference_mu[:, self.clip_start + 1 :]
        inference_sigma = inference_sigma[:, self.clip_start + 1 :]

        # Calculate the KL divergence between the posterior and prior
        prior = tfp.distributions.Normal(loc=model_mu, scale=model_sigma)
        posterior = tfp.distributions.Normal(
            loc=inference_mu,
            scale=inference_sigma,
        )
        kl_loss = tfp.distributions.kl_divergence(
            posterior, prior, allow_nan_stats=False
        )

        if self.calculation == "sum":
            # Sum the KL loss for each mode and time point and average over batches
            kl_loss = tf.reduce_sum(kl_loss, axis=2)
            kl_loss = tf.reduce_sum(kl_loss, axis=1)
            kl_loss = tf.reduce_mean(kl_loss, axis=0)
        else:
            # Sum the KL loss for each mode, average time points and batches
            kl_loss = tf.reduce_sum(kl_loss, axis=2)
            kl_loss = tf.reduce_mean(kl_loss, axis=(0, 1))

        return kl_loss


class KLLossLayer(layers.Layer):
    """Layer to calculate the KL loss.

    This layer sums KL divergences if multiple values as passed, applies an
    annealing factor and adds the value to the loss function.

    Parameters
    ----------
    do_annealing : bool
        Should we perform KL annealing?
    kwargs : keyword arguments, optional
        Keyword arguments to pass to the base class.
    """

    def __init__(self, do_annealing, **kwargs):
        super().__init__(**kwargs)
        if do_annealing:
            self.annealing_factor = tf.keras.Variable(
                0.0, trainable=False, name="kl_factor"
            )
        else:
            self.annealing_factor = tf.keras.Variable(
                1.0, trainable=False, name="kl_factor"
            )

    def call(self, inputs, training=False, **kwargs):
        kl_loss = inputs

        if isinstance(inputs, list):
            # Sum KL divergences
            kl_loss = tf.add_n(kl_loss)

        if training:
            # KL annealing
            kl_loss = tf.multiply(kl_loss, self.annealing_factor)

        # Add to loss
        self.add_loss(kl_loss)

        return tf.expand_dims(kl_loss, axis=-1)


class InferenceRNNLayer(layers.Layer):
    """RNN inference network.

    Parameters
    ----------
    rnn_type : str
        Either :code:`'lstm'` or :code:`'gru'`.
    norm_type : str
        Either :code:`'layer'`, :code:`'batch'` or :code:`None`.
    act_type : 'str'
        Activation type, e.g. :code:`'relu'`, :code:`'elu'`, etc.
    n_layers : int
        Number of layers.
    n_units : int
        Number of units/neurons per layer.
    drop_rate : float
        Dropout rate for the output of each layer.
    reg : str
        Regularization for each layer.
    kwargs : keyword arguments, optional
        Keyword arguments to pass to the base class.
    """

    def __init__(
        self,
        rnn_type,
        norm_type,
        act_type,
        n_layers,
        n_units,
        drop_rate,
        reg,
        **kwargs,
    ):
        super().__init__(**kwargs)
        self.layers = []
        for n in range(n_layers):
            self.layers.append(
                layers.Bidirectional(
                    layer=RNNLayer(
                        rnn_type,
                        n_units,
                        kernel_regularizer=reg,
                        recurrent_regularizer=reg,
                        bias_regularizer=reg,
                        activity_regularizer=reg,
                        return_sequences=True,
                        stateful=False,
                    )
                )
            )
            self.layers.append(NormalizationLayer(norm_type))
            self.layers.append(layers.Activation(act_type))
            self.layers.append(layers.Dropout(drop_rate))

    def build(self, input_shape):
        for layer in self.layers:
            layer.build(input_shape)
            input_shape = layer.compute_output_shape(input_shape)
        self.built = True

    def call(self, inputs, **kwargs):
        for layer in self.layers:
            inputs = layer(inputs, **kwargs)
        return inputs


class ModelRNNLayer(layers.Layer):
    """RNN generative model.

    Parameters
    ----------
    rnn_type : str
        Either :code:`'lstm'` or :code:`'gru'`.
    norm_type : str
        Either :code:`'layer'`, :code:`'batch'` or :code:`None`.
    act_type : 'str'
        Activation type, e.g. :code:`'relu'`, :code:`'elu'`, etc.
    n_layers : int
        Number of layers.
    n_units : int
        Number of units/neurons per layer.
    drop_rate : float
        Dropout rate for the output of each layer.
    reg : str
        Regularization for each layer.
    kwargs : keyword arguments, optional
        Keyword arguments to pass to the base class.
    """

    def __init__(
        self,
        rnn_type,
        norm_type,
        act_type,
        n_layers,
        n_units,
        drop_rate,
        reg,
        **kwargs,
    ):
        super().__init__(**kwargs)
        self.layers = []
        for n in range(n_layers):
            self.layers.append(
                RNNLayer(
                    rnn_type,
                    n_units,
                    kernel_regularizer=reg,
                    recurrent_regularizer=reg,
                    bias_regularizer=reg,
                    activity_regularizer=reg,
                    return_sequences=True,
                    stateful=False,
                )
            )
            self.layers.append(NormalizationLayer(norm_type))
            self.layers.append(layers.Activation(act_type))
            self.layers.append(layers.Dropout(drop_rate))

    def build(self, input_shape):
        for layer in self.layers:
            layer.build(input_shape)
            input_shape = layer.compute_output_shape(input_shape)
        self.built = True

    def call(self, inputs, **kwargs):
        for layer in self.layers:
            inputs = layer(inputs, **kwargs)
        return inputs


class CategoricalKLDivergenceLayer(layers.Layer):
    """Layer to calculate a KL divergence between two categorical distributions.

    Parameters
    ----------
    calculation : str
        Operation for reducing the time dimension. Either 'mean' or 'sum'.
    clip_start : int, optional
        Index to clip the sequences inputted to this layer.
        Default is no clipping.
    kwargs : keyword arguments, optional
        Keyword arguments to pass to the base class.
    """

    def __init__(self, calculation, clip_start=0, **kwargs):
        super().__init__(**kwargs)
        self.calculation = calculation
        self.clip_start = clip_start

    def call(self, inputs, **kwargs):
        inference_logits, model_logits = inputs

        # The model network predicts one time step into the future compared to
        # the inference network. We clip the sequences to ensure we are
        # comparing the correct time points.
        model_logits = model_logits[:, self.clip_start : -1]
        inference_logits = inference_logits[:, self.clip_start + 1 :]

        # Calculate the KL divergence between the posterior and prior
        prior = tfp.distributions.Categorical(logits=model_logits)
        posterior = tfp.distributions.Categorical(logits=inference_logits)
        kl_loss = tfp.distributions.kl_divergence(
            posterior, prior, allow_nan_stats=False
        )

        if self.calculation == "sum":
            # Sum the KL loss for each time point and average over batches
            kl_loss = tf.reduce_sum(kl_loss, axis=1)
            kl_loss = tf.reduce_mean(kl_loss, axis=0)
        else:
            # Average over time and batches
            kl_loss = tf.reduce_mean(kl_loss, axis=(0, 1))

        return kl_loss


class CategoricalLogLikelihoodLossLayer(layers.Layer):
    """Layer to calculate the log-likelihood loss assuming a categorical model.

    Parameters
    ----------
    n_states : int
        Number of states.
    calculation : str
        Operation for reducing the time dimension. Either 'mean' or 'sum'.
    kwargs : keyword arguments, optional
        Keyword arguments to pass to the base class.
    """

    def __init__(self, n_states, calculation, **kwargs):
        super().__init__(**kwargs)
        self.n_states = n_states
        self.calculation = calculation

    def call(self, inputs, **kwargs):
        x, mu, sigma, probs = inputs

        # Log-likelihood for each state
        ll_loss = tf.zeros(shape=tf.shape(x)[:-1])
        for i in range(self.n_states):
            mvn = tfp.distributions.MultivariateNormalTriL(
                loc=tf.gather(mu, i, axis=-2),
                scale_tril=tf.linalg.cholesky(tf.gather(sigma, i, axis=-3)),
                allow_nan_stats=False,
            )
            a = mvn.log_prob(x)
            ll_loss += probs[:, :, i] * a

        if self.calculation == "sum":
            # Sum over time dimension and average over the batch dimension
            ll_loss = tf.reduce_sum(ll_loss, axis=1)
            ll_loss = tf.reduce_mean(ll_loss, axis=0)
        else:
            # Average over time and batches
            ll_loss = tf.reduce_mean(ll_loss, axis=(0, 1))

        # Add the negative log-likelihood to the loss
        nll_loss = -ll_loss
        self.add_loss(nll_loss)

        return tf.expand_dims(nll_loss, axis=-1)


class ConcatEmbeddingsLayer(layers.Layer):
    """Layer for getting the concatenated embeddings.

    The concatenated embeddings are obtained by concatenating embeddings
    and spatial embeddings.
    """

    def call(self, inputs):
        embeddings, spatial_embeddings = inputs
        batch_size, embeddings_dim = embeddings.shape
        n_states, spatial_embeddings_dim = spatial_embeddings.shape

        place_holder = tf.zeros_like(embeddings[:, 0])  # shape = (None,)

        # Broadcast the embeddings and spatial embeddings
        embeddings = tf.expand_dims(embeddings, axis=1) + tf.zeros(
            (1, n_states, embeddings_dim)
        )
        spatial_embeddings = tf.expand_dims(
            spatial_embeddings, axis=0
        ) + 0 * tf.expand_dims(tf.expand_dims(place_holder, axis=-1), axis=-1)

        concat_embeddings = tf.concat([embeddings, spatial_embeddings], axis=-1)

        return concat_embeddings


class SessionParamLayer(layers.Layer):
    """Layer for getting the array specific parameters.

    This layer adds deviations to the group spatial parameters.

    Parameters
    ----------
    param : str
        Which parameter are we using? Must be :code:`'means'` or
        :code:`'covariances'`.
    epsilon : float
        Error added to the diagonal of covariances for numerical stability.
    kwargs : keyword arguments, optional
        Keyword arguments to pass to the base class.
    """

    def __init__(self, param, epsilon, **kwargs):
        super().__init__(**kwargs)
        self.param = param
        self.epsilon = epsilon
        if param == "covariances":
            self.bijector = tfb.Chain(
                [tfb.CholeskyOuterProduct(), tfb.FillScaleTriL()],
            )
        elif param == "means":
            self.bijector = tfb.Identity()
        else:
            raise ValueError("param must be one of 'means' and 'covariances'.")

    def call(self, inputs):
        group_param, dev = inputs
        group_param = self.bijector.inverse(group_param)

        # Match dimensions for addition
        group_param = tf.expand_dims(group_param, axis=0)
        session_param = tf.add(group_param, dev)
        session_param = self.bijector(session_param)

        if self.param == "covariances":
            session_param = add_epsilon(session_param, self.epsilon, diag=True)

        return session_param


class MixSessionSpecificParametersLayer(layers.Layer):
    r"""Class for mixing means and covariances.

    The mixture is calculated as

    - :math:`m_t = \displaystyle\sum_j \alpha_{jt} \mu_j^{s_t}`
    - :math:`C_t = \displaystyle\sum_j \alpha_{jt} D_j^{s_t}`

    where :math:`s_t` is the array at time :math:`t`.
    """

    def call(self, inputs):
        # Unpack inputs:
        # - alpha.shape   = (None, sequence_length, n_modes)
        # - mu.shape      = (None, n_modes, n_channels)
        # - D.shape       = (None, n_modes, n_channels, n_channels)
        alpha, mu, D = inputs

        # Add the sequence dimension
        mu = tf.expand_dims(mu, axis=1)
        D = tf.expand_dims(D, axis=1)

        # Next mix with the time course
        alpha = tf.expand_dims(alpha, axis=-1)
        m = tf.reduce_sum(tf.multiply(alpha, mu), axis=2)

        alpha = tf.expand_dims(alpha, axis=-1)
        C = tf.reduce_sum(tf.multiply(alpha, D), axis=2)

        return m, C


class GammaExponentialKLDivergenceLayer(layers.Layer):
    """Layer to calculate KL divergence between Gamma posterior and exponential
    prior for deviation magnitude.

    Parameters
    ----------
    epsilon : float
        Error added to the standard deviations for numerical stability.
    kwargs : keyword arguments, optional
        Keyword arguments to pass to the base class.
    """

    def __init__(self, epsilon, **kwargs):
        super().__init__(**kwargs)
        self.epsilon = epsilon
        self.scale_factor = -1

    def call(self, inputs, training=None, **kwargs):
        # inference_alpha.shape = (n_sessions, n_states, 1)
        # inference_beta.shape  = (n_sessions, n_states, 1)
        # model_beta.shape      = (n_sessions, n_states, 1)

        if training and self.scale_factor == -1:
            raise AttributeError(
                "Static loss scaling factor not set. "
                "Please run model.set_regularizers()."
            )

        inference_alpha, inference_beta, model_beta = inputs

        # Add a small error for numerical stability
        inference_alpha = add_epsilon(inference_alpha, self.epsilon)
        inference_beta = add_epsilon(inference_beta, self.epsilon)
        model_beta = add_epsilon(model_beta, self.epsilon)

        # Calculate the KL divergence
        prior = tfp.distributions.Exponential(rate=model_beta)
        posterior = tfp.distributions.Gamma(
            concentration=inference_alpha, rate=inference_beta
        )
        kl_loss = tfp.distributions.kl_divergence(
            posterior, prior, allow_nan_stats=False
        )
        kl_loss = tf.reduce_sum(kl_loss)

        return self.scale_factor * kl_loss


class MultiLayerPerceptronLayer(layers.Layer):
    """Multi-Layer Perceptron layer.

    Parameters
    ----------
    n_layers : int
        Number of layers.
    n_units : int
        Number of units/neurons.
    norm_type : str
        Normalization layer type. Can be :code:`'layer'`, :code:`'batch'` or
        :code:`None`.
    act_type : str
        Activation type.
    drop_rate : float
        Dropout rate.
    regularizer : str, optional
        Regularizer type.
    regularizer_strength : float, optional
        Constant to multiply the regularization by.
    kwargs : keyword arguments, optional
        Keyword arguments to pass to the base class.
    """

    def __init__(
        self,
        n_layers,
        n_units,
        norm_type,
        act_type,
        drop_rate,
        regularizer=None,
        regularizer_strength=1,
        **kwargs,
    ):
        super().__init__(**kwargs)
        self.regularizer = regularizers.get(regularizer)
        self.regularizer_strength = regularizer_strength
        self.layers = []
        for _ in range(n_layers):
            self.layers.append(layers.Dense(n_units))
            self.layers.append(NormalizationLayer(norm_type))
            self.layers.append(layers.Activation(act_type))
            self.layers.append(layers.Dropout(drop_rate))

    def build(self, input_shape):
        for layer in self.layers:
            layer.build(input_shape)
            input_shape = layer.compute_output_shape(input_shape)
        self.built = True

    def call(self, inputs, training=None, **kwargs):
        reg = 0.0
        for layer in self.layers:
            inputs = layer(inputs, **kwargs)
            if self.regularizer is not None and isinstance(layer, layers.Dense):
                reg += self.regularizer(layer.kernel)
                reg += self.regularizer(layer.bias)
        if self.regularizer is not None and training:
            reg *= self.regularizer_strength
            self.add_loss(reg)
        return inputs


class HiddenMarkovStateInferenceLayer(layers.Layer):
    """Hidden Markov state inference layer.

    This layer uses the Baum-Welch algorithm to calculate the posterior
    for the hidden state in a Hidden Markov Model (HMM).

    Parameters
    ----------
    n_states : int
        Number of states.
    sequence_length : int
        Length of the sequence.
    initial_trans_prob : np.ndarray
        Initial transition probability matrix.
        Shape must be (n_states, n_states).
    initial_state_probs : np.ndarray
        Initial transition probability matrix.
        Shape must be (n_states,)
    learn_trans_prob : bool
        Should we learn the transition probability matrix?
    learn_initial_state_probs : bool
        Should we learn the initial state probabilities?
    implementation : str, optional
        'rescale' or 'log' implementation of the Baum-Welch algorithm.
    use_stationary_distribution : bool, optional
        Should we use the stationary distribution (estimated from the
        transition probability matrix) for the initial state probabilities?
    kwargs : keyword arguments, optional
        Keyword arguments to pass to the normalization layer.
    """

    def __init__(
        self,
        n_states,
        sequence_length,
        initial_trans_prob,
        initial_state_probs,
        learn_trans_prob,
        learn_initial_state_probs,
        implementation="rescale",
        use_stationary_distribution=False,
        **kwargs,
    ):
        super().__init__(**kwargs)
        self.n_states = n_states
        if self.n_states != 1:
            self.sequence_length = sequence_length
            self.use_stationary_distribution = use_stationary_distribution

            # Implementation for Baum-Welch algorithm
            if implementation not in ["rescale", "log"]:
                raise ValueError("implementation should be 'rescale' or 'log'.")
            self.implementation = implementation

            # Initial state probabilities
            if initial_state_probs is None:
                initial_state_probs = np.ones(self.n_states) / self.n_states
            elif isinstance(initial_state_probs, str):
                # Assume it's a path to a numpy file
                initial_state_probs = np.load(initial_state_probs)

            if initial_state_probs.shape != (n_states,):
                raise ValueError(f"initial_trans_prob shape must be ({n_states},).")
            initial_state_probs = initial_state_probs.astype("float32")

            initial_state_probs_layer = LearnableTensorLayer(
                shape=(n_states,),
                learn=learn_initial_state_probs,
                initializer=osld_initializers.WeightInitializer(initial_state_probs),
                initial_value=initial_state_probs,
                regularizer=None,
                name=self.name + "_initial_state_probs_kernel",
            )

            # Transition probability matrix
            if initial_trans_prob is None:
                initial_trans_prob = (
                    np.ones((n_states, n_states)) * 0.1 / (n_states - 1)
                )
                np.fill_diagonal(initial_trans_prob, 0.9)
            elif isinstance(initial_trans_prob, str):
                # Assume it's a path to a numpy file
                initial_trans_prob = np.load(initial_trans_prob)

            if initial_trans_prob.shape != (n_states, n_states):
                raise ValueError(
                    f"initial_trans_prob shape must be ({n_states}, {n_states})."
                )
            initial_trans_prob = initial_trans_prob.astype("float32")

            trans_prob_layer = LearnableTensorLayer(
                shape=(n_states, n_states),
                learn=learn_trans_prob,
                initializer=osld_initializers.WeightInitializer(initial_trans_prob),
                initial_value=initial_trans_prob,
                regularizer=None,
                name=self.name + "_trans_prob_kernel",
            )

            # We use self.layers for compatibility with
            # initializers.reinitialize_model_weights
            self.layers = [initial_state_probs_layer, trans_prob_layer]

    def build(self, input_shape):
        if self.n_states != 1:
            for layer in self.layers:
                layer.build(input_shape)
            self.built = True

    def get_stationary_distribution(self):
        if self.n_states == 1:
            return tf.constant([1.0], dtype=tf.float32)
        else:
            trans_prob = self.get_trans_prob()
            eigval, eigvec = tf.linalg.eig(trans_prob)
            eigvec = tf.boolean_mask(
                eigvec, tf.experimental.numpy.isclose(eigval, 1), axis=1
            )
            stationary_distribution = tf.math.real(tf.squeeze(eigvec))
            stationary_distribution /= tf.reduce_sum(stationary_distribution)
            return stationary_distribution

    def get_initial_state_probs(self):
        if self.n_states == 1:
            return tf.constant([1.0], dtype=tf.float32)
        else:
            if self.use_stationary_distribution:
                return self.get_stationary_distribution()
            else:
                learnable_tensors_layer = self.layers[0]
                return learnable_tensors_layer(tf.constant(1))

    def get_trans_prob(self):
        if self.n_states == 1:
            return tf.constant([[1.0]], dtype=tf.float32)
        else:
            learnable_tensors_layer = self.layers[1]
            return learnable_tensors_layer(tf.constant(1))

    @tf.function
    def _baum_welch(self, log_B):
        def _get_indices(time, batch_size):
            return tf.concat(
                [
                    tf.expand_dims(tf.range(batch_size, dtype=tf.int32), axis=1),
                    tf.fill((batch_size, 1), time),
                ],
                axis=1,
            )

        # Small error for improving the numerical stability of the log-likelihood
        eps = tf.experimental.numpy.finfo(self.compute_dtype).eps

        # Batch size
        batch_size = tf.shape(log_B)[0]

        # Transition probability matrix
        P = self.get_trans_prob()
        P = tf.cast(P, self.compute_dtype)

        # Initial state probailities
        Pi_0 = self.get_initial_state_probs()
        Pi_0 = tf.cast(Pi_0, self.compute_dtype)

        if self.implementation == "rescale":

            def _rescale(probs, scale, indices, time, update_scale=True):
                # Rescale probabilities to help with numerical stability
                # (over/underflow)
                if update_scale:
                    scale = tf.tensor_scatter_nd_update(
                        scale, indices, tf.reduce_sum(probs[:, time], axis=-1)
                    )
                probs = tf.tensor_scatter_nd_update(
                    probs,
                    indices,
                    probs[:, time] / tf.expand_dims(scale[:, time] + eps, axis=-1),
                )
                return probs, scale

            # Temporary variables used in the calculation
            alpha = tf.zeros(
                [batch_size, self.sequence_length, self.n_states],
                dtype=self.compute_dtype,
            )
            beta = tf.zeros(
                [batch_size, self.sequence_length, self.n_states],
                dtype=self.compute_dtype,
            )
            scale = tf.zeros(
                [batch_size, self.sequence_length], dtype=self.compute_dtype
            )

            # Renormalise the log-likelihood for numerical stability
            max_values = tf.reduce_max(log_B, axis=-1, keepdims=True)
            max_values = tf.minimum(max_values, 0.0)
            log_B -= max_values

            # Calculate likelihood
            B = tf.exp(log_B)

            # Forward pass
            def cond(i, alpha, scale):
                return i < self.sequence_length

            def body(i, alpha, scale):
                indices = _get_indices(i, batch_size)
                values = tf.cond(
                    tf.equal(i, 0),
                    lambda: Pi_0 * B[:, 0],
                    lambda: (
                        tf.reduce_sum(
                            tf.expand_dims(alpha[:, i - 1], axis=1) * tf.transpose(P),
                            axis=-1,
                        )
                        * B[:, i]
                    ),
                )
                alpha = tf.tensor_scatter_nd_update(alpha, indices, values)
                alpha, scale = _rescale(alpha, scale, indices, i)
                return i + 1, alpha, scale

            i = tf.constant(0)
            _, alpha, scale = tf.while_loop(
                cond=cond, body=body, loop_vars=[i, alpha, scale]
            )

            # Backward pass
            def cond(i, beta, scale):
                return i > 0

            def body(i, beta, scale):
                indices = _get_indices(i - 1, batch_size)
                values = tf.cond(
                    tf.equal(i, self.sequence_length),
                    lambda: tf.ones_like(beta[:, -1]),
                    lambda: tf.reduce_sum(
                        tf.expand_dims(beta[:, i] * B[:, i], axis=1) * P,
                        axis=-1,
                    ),
                )
                beta = tf.tensor_scatter_nd_update(beta, indices, values)
                beta, _ = _rescale(beta, scale, indices, i - 1, update_scale=False)
                return i - 1, beta, scale

            i = tf.constant(self.sequence_length)
            _, beta, scale = tf.while_loop(
                cond=cond, body=body, loop_vars=[i, beta, scale]
            )

            # Marginal probabilities
            gamma = alpha * beta
            gamma /= tf.reduce_sum(gamma, axis=-1, keepdims=True)

            # Joint probabilities
            b = beta[:, 1:] * B[:, 1:]
            xi = P * tf.expand_dims(alpha[:, :-1], axis=3) * tf.expand_dims(b, axis=2)
            xi /= tf.reduce_sum(xi, axis=(2, 3), keepdims=True)

        if self.implementation == "log":
            # Temporary variables used in the calculation
            log_alpha = tf.zeros(
                [batch_size, self.sequence_length, self.n_states],
                dtype=self.compute_dtype,
            )
            log_beta = tf.zeros(
                [batch_size, self.sequence_length, self.n_states],
                dtype=self.compute_dtype,
            )

            # Calculate log probabilities
            log_P = tf.math.log(P + eps)
            log_Pi_0 = tf.math.log(Pi_0 + eps)

            # Forward pass
            def cond(i, log_alpha):
                return i < self.sequence_length

            def body(i, log_alpha):
                indices = _get_indices(i, batch_size)
                values = tf.cond(
                    tf.equal(i, 0),
                    lambda: log_Pi_0 + log_B[:, 0],
                    lambda: (
                        tf.reduce_logsumexp(
                            tf.expand_dims(log_alpha[:, i - 1], axis=1)
                            + tf.transpose(log_P),
                            axis=-1,
                        )
                        + log_B[:, i]
                    ),
                )
                log_alpha = tf.tensor_scatter_nd_update(log_alpha, indices, values)
                return i + 1, log_alpha

            i = tf.constant(0)
            _, log_alpha = tf.while_loop(cond=cond, body=body, loop_vars=[i, log_alpha])

            # Backward pass
            def cond(i, log_beta):
                return i > 0

            def body(i, log_beta):
                indices = _get_indices(i - 1, batch_size)
                values = tf.cond(
                    tf.equal(i, self.sequence_length),
                    lambda: tf.zeros_like(log_beta[:, -1]),
                    lambda: tf.reduce_logsumexp(
                        tf.expand_dims(log_beta[:, i] + log_B[:, i], axis=1) + log_P,
                        axis=-1,
                    ),
                )
                log_beta = tf.tensor_scatter_nd_update(log_beta, indices, values)
                return i - 1, log_beta

            i = tf.constant(self.sequence_length)
            _, log_beta = tf.while_loop(cond=cond, body=body, loop_vars=[i, log_beta])

            # Marginal probabilities
            log_gamma = log_alpha + log_beta
            log_gamma -= tf.reduce_logsumexp(log_gamma, axis=-1, keepdims=True)

            # Joint probabilities
            log_b = log_beta[:, 1:] + log_B[:, 1:]
            log_xi = (
                log_P
                + tf.expand_dims(log_alpha[:, :-1], axis=3)
                + tf.expand_dims(log_b, axis=2)
            )
            log_xi -= tf.reduce_logsumexp(log_xi, axis=(2, 3), keepdims=True)

            # Convert from log probabilities to probabilities
            gamma = tf.exp(log_gamma)
            xi = tf.exp(log_xi)

        return gamma, xi

    def _trans_prob_update(self, gamma, xi):
        if self.n_states == 1:
            return tf.constant([[1.0]], dtype=tf.float32)
        else:
            sum_xi = tf.reduce_sum(xi, axis=(0, 1))
            sum_gamma = tf.reduce_sum(gamma[:, :-1], axis=(0, 1))
            sum_gamma = tf.expand_dims(sum_gamma, axis=-1)
            return sum_xi / sum_gamma

    def call(self, log_B, **kwargs):
        if self.n_states == 1:
            batch_size = tf.shape(log_B)[0]
            sequence_length = tf.shape(log_B)[1]
            gamma = tf.ones(
                (batch_size, sequence_length, self.n_states),
                dtype=tf.float32,
            )
            xi = tf.ones(
                (batch_size, sequence_length - 1, self.n_states, self.n_states),
                dtype=tf.float32,
            )
            return gamma, xi

        else:

            @tf.custom_gradient
            def posterior(log_B):
                # Calculate marginal (gamma) and joint (xi) posterior
                gamma, xi = self._baum_welch(log_B)

                # Calculate gradient
                def grad(*args, **kwargs):
                    # Note, this function actually returns the estimated
                    # value for what the transition probability matrix
                    # should be based on the joint and marginal posterior
                    # rather than the gradient (i.e. change in the parameter).
                    #
                    # This is accounted for when updating the variable
                    # in inference.optimizers.ExponentialMovingAverageOptimizer

                    if len(kwargs) == 0:
                        # No trainable variables to calculate the gradient for
                        return

                    grads = []
                    variables = kwargs["variables"]
                    for v in variables:
                        if "trans_prob" in v.name:
                            update = self._trans_prob_update(gamma, xi)
                        if "initial_state_probs" in v.name:
                            update = tf.reduce_mean(gamma[:, 0], axis=0)
                        update = tf.cast(update, tf.float32)
                        grads.append(update)
                    return None, grads

                return (gamma, xi), grad

            return posterior(log_B)

    def compute_output_shape(self, input_shape):
        output_shape_0 = input_shape
        output_shape_1 = [input_shape[0], input_shape[1], self.n_states, self.n_states]
        return (output_shape_0, tuple(output_shape_1))


class SeparateLogLikelihoodLayer(layers.Layer):
    """Layer to calculate the log-likelihood for different HMM states.

    Parameters
    ----------
    n_states : int
        Number of states.
    kwargs : keyword arguments, optional
        Keyword arguments to pass to the keras.layers.Layer.
    """

    def __init__(self, n_states, **kwargs):
        super().__init__(**kwargs)
        self.n_states = n_states

    def call(self, inputs, **kwargs):
        x, mu, sigma = inputs
        # x.shape = (None, sequence_length, n_channels)
        # mu.shape = (None, n_states, n_channels)
        # sigma.shape = (None, n_states, n_channels, n_channels)

        # Add the sequence length dimension
        mu = tf.expand_dims(mu, axis=-3)
        sigma = tf.expand_dims(sigma, axis=-4)

        # Calculate log-likelihood for each state
        log_likelihood = tf.TensorArray(tf.float32, size=self.n_states)
        for state in range(self.n_states):
            mvn = tfp.distributions.MultivariateNormalTriL(
                loc=tf.gather(mu, state, axis=-2),
                scale_tril=tf.linalg.cholesky(tf.gather(sigma, state, axis=-3)),
                allow_nan_stats=False,
            )
            log_likelihood = log_likelihood.write(state, mvn.log_prob(x))
        log_likelihood = tf.transpose(log_likelihood.stack(), perm=[1, 2, 0])

        return log_likelihood  # shape = (None, sequence_length, n_states)

    def compute_output_shape(self, input_shape):
        output_shape = input_shape[0]
        return output_shape


class SeparatePoissonLogLikelihoodLayer(layers.Layer):
    """Layer to calculate the log-likelihood for different HMM-Poisson states.

    Parameters
    ----------
    n_states : int
        Number of states.
    kwargs : keyword arguments, optional
        Keyword arguments to pass to the keras.layers.Layer.
    """

    def __init__(self, n_states, **kwargs):
        super().__init__(**kwargs)
        self.n_states = n_states

    def call(self, inputs, **kwargs):
        x, log_rate = inputs

        # Add the sequence length dimension
        log_rate = tf.expand_dims(tf.expand_dims(log_rate, axis=0), axis=0)

        # Add states dimension
        x = tf.expand_dims(x, axis=2)

        # Calculate log-likelihood for each state
        poi = tfp.distributions.Poisson(log_rate=log_rate, allow_nan_stats=False)
        log_likelihood = tf.reduce_sum(poi.log_prob(x), axis=-1)

        return log_likelihood  # shape = (None, sequence_length, n_states)


class SumLogLikelihoodLossLayer(layers.Layer):
    """Layer for summing log-likelihoods.

    Parameters
    ----------
    calculation : str
        Operation for reducing the time dimension. Either 'mean' or 'sum'.
    kwargs : keyword arguments, optional
        Keyword arguments to pass to the keras.layers.Layer.
    """

    def __init__(self, calculation, **kwargs):
        super().__init__(**kwargs)
        self.calculation = calculation

    def call(self, inputs, **kwargs):
        ll, gamma = inputs
        ll_loss = tf.reduce_sum(gamma * ll, axis=-1)

        if self.calculation == "sum":
            # Sum over time dimension and average over the batch dimension
            ll_loss = tf.reduce_sum(ll_loss, axis=1)
            ll_loss = tf.reduce_mean(ll_loss, axis=0)
        else:
            # Average over time and batches
            ll_loss = tf.reduce_mean(ll_loss, axis=(0, 1))

        # Add the negative log-likelihood to the loss
        nll_loss = -ll_loss
        self.add_loss(nll_loss)

        return tf.expand_dims(nll_loss, axis=-1)


class EmbeddingLayer(layers.Layer):
    """Layer for embeddings.

    Parameters
    ----------
    input_dim : int
        Input dimension.
    output_dim : int
        Output dimension.
    unit_norm : bool, optional
        Should the embeddings be unit norm?
    """

    def __init__(self, input_dim, output_dim, unit_norm, **kwargs):
        super().__init__(**kwargs)
        if unit_norm:
            output_dim = output_dim - 1

        self.embedding_layer = layers.Embedding(
            input_dim=input_dim,
            output_dim=output_dim,
        )
        self.layers = [self.embedding_layer]
        self.unit_norm = unit_norm

    def build(self, input_shape):
        for layer in self.layers:
            layer.build(input_shape)
        self.built = True

    def call(self, inputs, **kwargs):
        output = self.embedding_layer(inputs)

        # Add the last element to ensure the embeddings are unit norm
        if self.unit_norm:
            norm_sq = tf.reduce_sum(tf.square(output), axis=-1, keepdims=True)
            output = tf.concat([2 * output, norm_sq - 1], axis=-1) / (norm_sq + 1)
        return output

    @property
    def embeddings(self):
        output = self.embedding_layer.embeddings
        if self.unit_norm:
            norm_sq = tf.reduce_sum(tf.square(output), axis=-1, keepdims=True)
            output = tf.concat([2 * output, norm_sq - 1], axis=-1) / (norm_sq + 1)
        return output<|MERGE_RESOLUTION|>--- conflicted
+++ resolved
@@ -931,7 +931,6 @@
         return tf.linalg.diag(diagonals)
 
 
-<<<<<<< HEAD
 class OscillatorCovarianceMatricesLayer(layers.Layer):
     """Layer to learn a set of oscillator covariances.
 
@@ -973,12 +972,6 @@
         self.frequency = LearnableTensorLayer(
             shape=(n, 1),
             learn=True,
-            #initializer=initializers.Constant(
-            #    [
-            #        [frequency_range[0] + i * (frequency_range[1] - frequency_range[0]) / self.n]
-            #        for i in range(self.n)
-            #    ]
-            #),
             initializer=initializers.RandomUniform(
                 minval=frequency_range[0],
                 maxval=frequency_range[1],
@@ -1027,8 +1020,6 @@
         return covs
 
 
-=======
->>>>>>> 480e0d78
 class MatrixLayer(layers.Layer):
     """Layer to learn a matrix.
 
