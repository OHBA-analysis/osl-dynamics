--- conflicted
+++ resolved
@@ -931,7 +931,6 @@
         return tf.linalg.diag(diagonals)
 
 
-<<<<<<< HEAD
 class OscillatorCovarianceMatricesLayer(layers.Layer):
     """Layer to learn a set of oscillator covariances.
 
@@ -1027,8 +1026,6 @@
         return covs
 
 
-=======
->>>>>>> ff4c0a82
 class MatrixLayer(layers.Layer):
     """Layer to learn a matrix.
 
