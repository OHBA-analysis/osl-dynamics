--- conflicted
+++ resolved
@@ -15,18 +15,10 @@
 """
 
 import os
-<<<<<<< HEAD
-import os.path as op
 import pickle
-import sys
-import warnings
+import logging
+from typing import Union
 from dataclasses import dataclass
-from typing import Union
-from pathlib import Path
-=======
-import logging
-from dataclasses import dataclass
->>>>>>> 27b85565
 
 import numpy as np
 import tensorflow as tf
@@ -34,12 +26,8 @@
 from tqdm.auto import trange
 
 import osl_dynamics.data.tf as dtf
-<<<<<<< HEAD
 from osl_dynamics.data import Data
-from osl_dynamics.analysis.modes import hmm_dual_estimation
-from osl_dynamics.inference import initializers, modes
-=======
->>>>>>> 27b85565
+
 from osl_dynamics.inference.layers import (
     StaticLossScalingFactorLayer,
     VectorsLayer,
@@ -79,30 +67,18 @@
     learn_means : bool
         Should we make the mean vectors for each state trainable?
     learn_covariances : bool
-<<<<<<< HEAD
-        Should we make the covariance matrix for each staet trainable?
+        Should we make the covariance matrix for each state trainable?
     initial_means : np.ndarray or str
-        Initialisation for state means. String indicated the *.npy directory.
+        Initialisation for mean vectors. String indicates the *.npy file.
     initial_covariances : np.ndarray or str
-        Initialisation for state covariances. If
-        :code:`diagonal_covariances=True` and full matrices are passed,
-        the diagonal is extracted.
-        String is the *.npy directory.
-    diagonal_covariances : bool
-        Should we learn diagonal covariances?
-=======
-        Should we make the covariance matrix for each state trainable?
-    initial_means : np.ndarray
-        Initialisation for mean vectors.
-    initial_covariances : np.ndarray
         Initialisation for state covariances.
         If :code:`diagonal_covariances=True` and full matrices are passed,
         the diagonal is extracted.
->>>>>>> 27b85565
+        String indicates the *.npy file.
+    diagonal_covariances : bool
+        Should we learn diagonal state covariances?
     covariances_epsilon : float
         Error added to state covariances for numerical stability.
-    diagonal_covariances : bool
-        Should we learn diagonal state covariances?
     means_regularizer : tf.keras.regularizers.Regularizer
         Regularizer for mean vectors.
     covariances_regularizer : tf.keras.regularizers.Regularizer
@@ -165,18 +141,6 @@
     means_regularizer: tf.keras.regularizers.Regularizer = None
     covariances_regularizer: tf.keras.regularizers.Regularizer = None
 
-<<<<<<< HEAD
-    initial_trans_prob: Union[np.ndarray,str] = None
-    learn_trans_prob: bool = True
-    state_probs_t0: np.ndarray = None
-
-    # Learning rate schedule parameters
-    trans_prob_update_delay: float = 5  # alpha
-    trans_prob_update_forget: float = 0.7  # beta
-    observation_update_decay: float = 0.1
-
-=======
->>>>>>> 27b85565
     def __post_init__(self):
         if isinstance(self.initial_means,str):
             if self.initial_means.endswith('.npy'):
@@ -216,551 +180,6 @@
     def build_model(self):
         """Builds a keras model."""
         self.model = self._model_structure()
-
-<<<<<<< HEAD
-        self.rho = 1
-        self.set_trans_prob(self.config.initial_trans_prob)
-        self.set_state_probs_t0(self.config.state_probs_t0)
-
-    def fit(
-        self,
-        dataset,
-        epochs=None,
-        use_tqdm=False,
-        checkpoint_freq=None,
-        save_filepath=None,
-        dfo_tol=None,
-        verbose=1,
-        **kwargs,
-    ):
-        """Fit model to a dataset.
-
-        Iterates between:
-
-        - Baum-Welch updates of latent variable time courses and transition
-          probability matrix.
-        - TensorFlow updates of observation model parameters.
-
-        Parameters
-        ----------
-        dataset : tf.data.Dataset or osl_dynamics.data.Data
-            Training dataset.
-        epochs : int, optional
-            Number of epochs.
-        use_tqdm : bool, optional
-            Should we use :code:`tqdm` to display a progress bar?
-        checkpoint_freq : int, optional
-            Frequency (in epochs) of saving model checkpoints.
-        save_filepath : str, optional
-            Path to save the model.
-        dfo_tol : float, optional
-            When the maximum fractional occupancy change (from epoch to epoch)
-            is less than this value, we stop the training. If :code:`None`
-            there is no early stopping.
-        verbose : int, optional
-            Verbosity level. :code:`0=silent`.
-        kwargs : keyword arguments, optional
-            Keyword arguments for the TensorFlow observation model training.
-            These keywords arguments will be passed to :code:`self.model.fit()`.
-
-        Returns
-        -------
-        history : dict
-            Dictionary with history of the loss, learning rates (:code:`lr`
-            and :code:`rho`) and fractional occupancies during training.
-        """
-        if epochs is None:
-            epochs = self.config.n_epochs
-
-        if checkpoint_freq is not None:
-            checkpoint = tf.train.Checkpoint(
-                model=self.model, optimizer=self.model.optimizer
-            )
-            if save_filepath is None:
-                save_filepath = "tmp"
-            self.save_config(save_filepath)
-            checkpoint_dir = f"{save_filepath}/checkpoints"
-            checkpoint_prefix = f"{checkpoint_dir}/ckpt"
-
-        if dfo_tol is None:
-            dfo_tol = 0
-
-        # Make a TensorFlow Dataset
-        dataset = self.make_dataset(dataset, shuffle=True, concatenate=True)
-
-        # Set static loss scaling factor
-        self.set_static_loss_scaling_factor(dataset)
-
-        # Training curves
-        history = {"loss": [], "rho": [], "lr": [], "fo": [], "max_dfo": []}
-
-        # Loop through epochs
-        if use_tqdm:
-            _range = trange(epochs)
-        else:
-            _range = range(epochs)
-        for n in _range:
-            # Setup a progress bar for this epoch
-            if verbose > 0 and not use_tqdm:
-                print("Epoch {}/{}".format(n + 1, epochs))
-                pb_i = utils.Progbar(dtf.get_n_batches(dataset))
-
-            # Update rho
-            self._update_rho(n)
-
-            # Set learning rate for the observation model
-            lr = self.config.learning_rate * np.exp(
-                -self.config.observation_update_decay * n
-            )
-            backend.set_value(self.model.optimizer.lr, lr)
-
-            # Loop over batches
-            loss = []
-            occupancies = []
-            for data in dataset:
-                x = data["data"]
-
-                # Update state probabilities
-                gamma, xi = self.get_posterior(x)
-
-                # Update transition probability matrix
-                if self.config.learn_trans_prob:
-                    self.update_trans_prob(gamma, xi)
-
-                # Calculate fractional occupancy
-                stc = modes.argmax_time_courses(gamma)
-                occupancies.append(np.sum(stc, axis=0))
-
-                # Reshape gamma: (batch_size*sequence_length, n_states)
-                # -> (batch_size, sequence_length, n_states)
-                gamma = gamma.reshape(x.shape[0], x.shape[1], -1)
-
-                # Update observation model
-                x_and_gamma = np.concatenate([x, gamma], axis=2)
-                h = self.model.fit(x_and_gamma, epochs=1, verbose=0, **kwargs)
-
-                # Get new loss
-                l = h.history["loss"][0]
-                if np.isnan(l):
-                    _logger.error("Training failed!")
-                    return
-                loss.append(l)
-
-                if verbose > 0:
-                    # Update progress bar
-                    if use_tqdm:
-                        _range.set_postfix(rho=self.rho, lr=lr, loss=l)
-                    else:
-                        pb_i.add(
-                            1,
-                            values=[("rho", self.rho), ("lr", lr), ("loss", l)],
-                        )
-
-            history["loss"].append(np.mean(loss))
-            history["rho"].append(self.rho)
-            history["lr"].append(lr)
-
-            occupancy = np.sum(occupancies, axis=0)
-            fo = occupancy / np.sum(occupancy)
-            history["fo"].append(fo)
-
-            # Save model checkpoint
-            if checkpoint_freq is not None and (n + 1) % checkpoint_freq == 0:
-                checkpoint.save(file_prefix=checkpoint_prefix)
-
-            # How much has the fractional occupancy changed?
-            if len(history["fo"]) == 1:
-                max_dfo = np.max(
-                    np.abs(history["fo"][-1] - np.zeros_like(history["fo"][-1]))
-                )
-            else:
-                max_dfo = np.max(np.abs(history["fo"][-1] - history["fo"][-2]))
-            history["max_dfo"].append(max_dfo)
-            if dfo_tol > 0:
-                print(f"Max change in FO: {max_dfo}")
-            if max_dfo < dfo_tol:
-                break
-
-        if checkpoint_freq is not None:
-            np.save(f"{save_filepath}/trans_prob.npy", self.trans_prob)
-
-        if use_tqdm:
-            _range.close()
-
-        return history
-
-    def set_static_loss_scaling_factor(self, dataset):
-        """Set the :code:`n_batches` attribute of the
-        :code:`"static_loss_scaling_factor"` layer.
-
-        Parameters
-        ----------
-        dataset : tf.data.Dataset
-            TensorFlow dataset.
-        """
-        layer_names = [layer.name for layer in self.model.layers]
-        if "static_loss_scaling_factor" in layer_names:
-            n_batches = dtf.get_n_batches(dataset)
-            self.model.get_layer("static_loss_scaling_factor").n_batches = n_batches
-
-    def random_subset_initialization(
-        self, training_data, n_epochs, n_init, take, **kwargs
-    ):
-        """Random subset initialization.
-
-        The model is trained for a few epochs with different random subsets
-        of the training dataset. The model with the best free energy is kept.
-
-        Parameters
-        ----------
-        training_data : tf.data.Dataset or osl_dynamics.data.Data
-            Dataset to use for training.
-        n_epochs : int
-            Number of epochs to train the model.
-        n_init : int
-            Number of initializations.
-        take : float
-            Fraction of total batches to take.
-        kwargs : keyword arguments, optional
-            Keyword arguments for the fit method.
-
-        Returns
-        -------
-        history : history
-            The training history of the best initialization.
-        """
-        if n_init is None or n_init == 0:
-            _logger.info(
-                "Number of initializations was set to zero. "
-                + "Skipping initialization."
-            )
-            return
-
-        _logger.info("Random subset initialization")
-
-        # Make a TensorFlow Dataset
-        training_dataset = self.make_dataset(
-            training_data, shuffle=True, concatenate=True
-        )
-
-        # Calculate the number of batches to use
-        if take < 1:
-            n_total_batches = dtf.get_n_batches(training_dataset)
-            n_batches = max(round(n_total_batches * take), 1)
-            _logger.info(f"Using {n_batches} out of {n_total_batches} batches")
-
-        # Pick the initialization with the lowest free energy
-        best_loss = np.Inf
-        for n in range(n_init):
-            _logger.info(f"Initialization {n}")
-            self.reset()
-            if take < 1:
-                training_data_subset = training_dataset.take(n_batches)
-            else:
-                training_data_subset = training_dataset
-            history = self.fit(training_data_subset, epochs=n_epochs, **kwargs)
-            if history is None:
-                continue
-            loss = history["loss"][-1]
-            if loss < best_loss:
-                best_initialization = n
-                best_loss = loss
-                best_history = history
-                best_weights, best_trans_prob = self.get_weights()
-
-        if best_loss == np.Inf:
-            _logger.error("Initialization failed")
-            return
-
-        _logger.info(f"Using initialization {best_initialization}")
-        self.set_weights(best_weights, best_trans_prob)
-
-        return best_history
-
-    def random_state_time_course_initialization(
-        self, training_data, n_epochs, n_init, take=1, **kwargs
-    ):
-        """Random state time course initialization.
-
-        The model is trained for a few epochs with a sampled state time course
-        initialization. The model with the best free energy is kept.
-
-        Parameters
-        ----------
-        training_data : tf.data.Dataset or osl_dynamics.data.Data
-            Dataset to use for training.
-        n_epochs : int
-            Number of epochs to train the model.
-        n_init : int
-            Number of initializations.
-        take : float, optional
-            Fraction of total batches to take.
-        kwargs : keyword arguments, optional
-            Keyword arguments for the fit method.
-
-        Returns
-        -------
-        history : history
-            The training history of the best initialization.
-        """
-        if n_init is None or n_init == 0:
-            _logger.info(
-                "Number of initializations was set to zero. "
-                + "Skipping initialization."
-            )
-            return
-
-        _logger.info("Random state time course initialization")
-
-        # Make a TensorFlow Dataset
-        training_dataset = self.make_dataset(
-            training_data, shuffle=True, concatenate=True
-        )
-
-        # Calculate the number of batches to use
-        if take < 1:
-            n_total_batches = dtf.get_n_batches(training_dataset)
-            n_batches = max(round(n_total_batches * take), 1)
-            _logger.info(f"Using {n_batches} out of {n_total_batches} batches")
-
-        # Pick the initialization with the lowest free energy
-        best_loss = np.Inf
-        for n in range(n_init):
-            _logger.info(f"Initialization {n}")
-            self.reset()
-            if take < 1:
-                training_data_subset = training_dataset.take(n_batches)
-            else:
-                training_data_subset = training_dataset
-            self.set_random_state_time_course_initialization(training_data_subset)
-            history = self.fit(training_data_subset, epochs=n_epochs, **kwargs)
-            if history is None:
-                continue
-            loss = history["loss"][-1]
-            if loss < best_loss:
-                best_initialization = n
-                best_loss = loss
-                best_history = history
-                best_weights, best_trans_prob = self.get_weights()
-
-        if best_loss == np.Inf:
-            _logger.error("Initialization failed")
-            return
-
-        _logger.info(f"Using initialization {best_initialization}")
-        self.set_weights(best_weights, best_trans_prob)
-
-        return best_history
-
-    def get_posterior(self, x):
-        """Get marginal and joint posterior.
-
-        Parameters
-        ----------
-        x : np.ndarray
-            Observed data. Shape is (batch_size, sequence_length, n_channels).
-
-        Returns
-        -------
-        gamma : np.ndarray
-            Marginal posterior distribution of hidden states given the data,
-            :math:`q(s_t)`. Shape is (batch_size*sequence_length, n_states).
-        xi : np.ndarray
-            Joint posterior distribution of hidden states at two consecutive
-            time points, :math:`q(s_t, s_{t+1})`. Shape is
-            (batch_size*sequence_length-1, n_states*n_states).
-        """
-        B = self.get_likelihood(x)
-        Pi_0 = self.state_probs_t0
-        P = self.trans_prob
-        return self.baum_welch(B, Pi_0, P)
-
-    @numba.jit
-    def baum_welch(self, B, Pi_0, P):
-        """Hidden state inference using the Baum-Welch algorithm.
-
-        Parameters
-        ----------
-        B : np.ndarray
-            Probability of array data points, under observation model for
-            each state. Shape is (n_states, n_samples).
-        Pi_0 : np.ndarray
-            Initial state probabilities. Shape is (n_states,).
-        P : np.ndarray
-            State transition probabilities. Shape is (n_states, n_states).
-
-        Returns
-        -------
-        gamma : np.ndarray
-            Marginal posterior distribution of hidden states given the data,
-            :math:`q(s_t)`. Shape is (n_samples, n_states).
-        xi : np.ndarray
-            Joint posterior distribution of hidden states at two consecutive
-            time points, :math:`q(s_t, s_{t+1})`. Shape is (n_samples-1,
-            n_states*n_states).
-        """
-        n_samples = B.shape[1]
-        n_states = B.shape[0]
-
-        # Memory allocation
-        alpha = np.empty((n_samples, n_states))
-        beta = np.empty((n_samples, n_states))
-        scale = np.empty(n_samples)
-
-        # Forward pass
-        alpha[0] = Pi_0 * B[:, 0]
-        scale[0] = np.sum(alpha[0])
-        alpha[0] /= scale[0] + EPS
-        for i in range(1, n_samples):
-            alpha[i] = (alpha[i - 1] @ P) * B[:, i]
-            scale[i] = np.sum(alpha[i])
-            alpha[i] /= scale[i] + EPS
-
-        # Backward pass
-        beta[-1] = 1.0 / (scale[-1] + EPS)
-        for i in range(2, n_samples + 1):
-            beta[-i] = (beta[-i + 1] * B[:, -i + 1]) @ P.T
-            beta[-i] /= scale[-i] + EPS
-
-        # Marginal probabilities
-        gamma = alpha * beta
-        gamma /= np.sum(gamma, axis=1, keepdims=True)
-
-        # Joint probabilities
-        b = beta[1:] * B[:, 1:].T
-        t = P * np.expand_dims(alpha[:-1], axis=2) * np.expand_dims(b, axis=1)
-        xi = t.reshape(n_samples - 1, -1, order="F")
-        xi /= np.expand_dims(np.sum(xi, axis=1), axis=1) + EPS
-
-        return gamma, xi
-
-    def get_likelihood(self, x):
-        """Get the likelihood, :math:`p(x_t | s_t)`.
-
-        Parameters
-        ----------
-        x : np.ndarray
-            Observed data. Shape is (batch_size, sequence_length, n_channels).
-
-        Returns
-        -------
-        likelihood : np.ndarray
-            Likelihood. Shape is (n_states, batch_size*sequence_length).
-        """
-        # Get the current observation model parameters
-        means, covs = self.get_means_covariances()
-        n_states = means.shape[0]
-
-        batch_size = x.shape[0]
-        sequence_length = x.shape[1]
-
-        # Calculate the log-likelihood for each state to have generated the
-        # observed data
-        log_likelihood = np.empty([n_states, batch_size, sequence_length])
-        for state in range(n_states):
-            mvn = tf.stop_gradient(
-                tfp.distributions.MultivariateNormalTriL(
-                    loc=tf.gather(means, state, axis=-2),
-                    scale_tril=tf.linalg.cholesky(tf.gather(covs, state, axis=-3)),
-                    allow_nan_stats=False,
-                )
-            )
-            log_likelihood[state] = mvn.log_prob(x)
-        log_likelihood = log_likelihood.reshape(n_states, batch_size * sequence_length)
-
-        # We add a constant to the log-likelihood for time points where all
-        # states have a negative log-likelihood. This is critical for numerical
-        # stability.
-        time_points_with_all_states_negative = np.all(log_likelihood < 0, axis=0)
-        if np.any(time_points_with_all_states_negative):
-            log_likelihood[:, time_points_with_all_states_negative] -= np.max(
-                log_likelihood[:, time_points_with_all_states_negative], axis=0
-            )
-
-        # Return the likelihood
-        return np.exp(log_likelihood)
-
-    def update_trans_prob(self, gamma, xi):
-        """Update transition probability matrix.
-
-        Parameters
-        ----------
-        gamma : np.ndarray
-            Marginal posterior distribution of hidden states given the data,
-            :math:`q(s_t)`. Shape is (batch_size*sequence_length, n_states).
-        xi : np.ndarray
-            Joint posterior distribution of hidden states at two consecutive
-            time points, :math:`q(s_t, s_{t+1})`. Shape is
-            (batch_size*sequence_length-1, n_states*n_states).
-        """
-        # Calculate the new transition probability matrix using the posterior
-        # from the Baum-Welch algorithm:
-        #
-        # p(s_t+1 | s_t) = E{q(s_t, s_t+1)} / E{q(s_t)}
-        #                = sum^{T-1}_{t=1} xi(t, t+1) / sum^{T-1}_{t=1} gamma(t)
-        #
-        # where E{.} denotes the expectation.
-        phi_interim = np.sum(xi, axis=0).reshape(
-            self.config.n_states, self.config.n_states
-        ).T / np.sum(gamma[:-1], axis=0).reshape(self.config.n_states, 1)
-
-        # We use stochastic updates on trans_prob as per Eqs. (1) and (2) in the
-        # paper:
-        # https://www.sciencedirect.com/science/article/pii/S1053811917305487
-        self.trans_prob = (1 - self.rho) * self.trans_prob + self.rho * phi_interim
-
-    def _update_rho(self, ind):
-        """Update rho.
-
-        Parameters
-        ---------
-        ind : int
-            Index of iteration.
-        """
-        # Calculate new value, using modified version of Eq. (2) to account for
-        # total number of iterations:
-        # https://www.sciencedirect.com/science/article/pii/S1053811917305487
-        self.rho = np.power(
-            100 * ind / self.config.n_epochs + 1 + self.config.trans_prob_update_delay,
-            -self.config.trans_prob_update_forget,
-        )
-
-    def get_posterior_entropy(self, gamma, xi):
-        """Posterior entropy.
-
-        Calculate the entropy of the posterior distribution:
-
-        .. math::
-            E &= \int q(s_{1:T}) \log q(s_{1:T}) ds_{1:T}
-
-              &= \displaystyle\sum_{t=1}^{T-1} \int q(s_t, s_{t+1}) \
-                 \log q(s_t, s_{t+1}) ds_t ds_{t+1} - \
-                 \displaystyle\sum_{t=2}^{T-1} \
-                 \int q(s_t) \log q(s_t) ds_t
-
-        Parameters
-        ----------
-        gamma : np.ndarray
-            Marginal posterior distribution of hidden states given the data,
-            :math:`q(s_t)`. Shape is (batch_size*sequence_length, n_states).
-        xi : np.ndarray
-            Joint posterior distribution of hidden states at two consecutive
-            time points, :math:`q(s_t, s_{t+1})`. Shape is
-            (batch_size*sequence_length-1, n_states*n_states).
-
-        Returns
-        -------
-        entropy : float
-            Entropy.
-        """
-        # first_term = sum^{T-1}_t=1 int q(s_t, s_t+1)
-        # log(q(s_t, s_t+1)) ds_t ds_t+1
-        first_term = np.sum(xlogy(xi, xi))
-
-        # second_term = sum^{T-1}_t=2 int q(s_t) log q(s_t) ds_t
-        second_term = np.sum(xlogy(gamma, gamma)[1:-1])
-
-        return first_term - second_term
 
     def get_posterior_expected_log_likelihood(self, x, gamma,average=False):
         """Expected log-likelihood.
@@ -808,118 +227,6 @@
         else:
             return tf.stop_gradient(tf.reduce_sum(log_likelihood * gamma))
 
-    def get_posterior_expected_prior(self, gamma, xi):
-        """Posterior expected prior.
-
-        Calculates the expected prior probability of states with respect to the
-        posterior distribution of the states:
-
-        .. math::
-            P &= \int q(s_{1:T}) \log p(s_{1:T}) ds
-
-              &= \int q(s_1) \log p(s_1) ds_1 + \displaystyle\sum_{t=1}^{T-1} \
-                 \int q(s_t, s_{t+1}) \log p(s_{t+1} | s_t) ds_t ds_{t+1}
-
-        Parameters
-        ----------
-        gamma : np.ndarray
-            Marginal posterior distribution of hidden states given the data,
-            :math:`q(s_t)`. Shape is (batch_size*sequence_length, n_states).
-        xi : np.ndarray
-            Joint posterior distribution of hidden states at two consecutive
-            time points, :math:`q(s_t, s_{t+1})`. Shape is
-            (batch_size*sequence_length-1, n_states*n_states).
-
-        Returns
-        -------
-        prior : float
-            Posterior expected prior probability.
-        """
-        n_samples, n_states = gamma.shape
-
-        # first_term = int q(s_1) log p(s_1) ds_1
-        first_term = np.sum(xlogy(gamma[0], self.state_probs_t0))
-
-        # remaining_terms =
-        # sum^{T-1}_t=1 int q(s_t, s_t+1) log p(s_t+1 | s_t}) ds_t ds_t+1
-        remaining_terms = np.sum(
-            xlogy(
-                xi.reshape(n_samples - 1, n_states, n_states, order="F"),
-                np.expand_dims(self.trans_prob, 0),
-            )
-        )
-
-        return first_term + remaining_terms
-
-    def get_log_likelihood(self, data):
-        r"""Get the log-likelihood of data, :math:`\log p(x_t | s_t)`.
-
-        Parameters
-        ----------
-        data : np.ndarray
-            Data. Shape is (batch_size, ..., n_channels).
-
-        Returns
-        -------
-        log_likelihood : np.ndarray
-            Log-likelihood. Shape is (batch_size, ..., n_states)
-        """
-        means, covs = self.get_means_covariances()
-        mvn = tf.stop_gradient(
-            tfp.distributions.MultivariateNormalTriL(
-                loc=means,
-                scale_tril=tf.linalg.cholesky(covs),
-                allow_nan_stats=False,
-            )
-        )
-        log_likelihood = mvn.log_prob(tf.expand_dims(data, axis=-2))
-        return log_likelihood.numpy()
-
-    def get_stationary_distribution(self):
-        """Get the stationary distribution of the Markov chain.
-
-        This is the left eigenvector of the transition probability matrix
-        corresponding to eigenvalue = 1.
-
-        Returns
-        -------
-        stationary_distribution : np.ndarray
-            Stationary distribution of the Markov chain. Shape is (n_states,).
-        """
-        eigval, eigvec = np.linalg.eig(self.trans_prob.T)
-        stationary_distribution = np.squeeze(eigvec[:, np.isclose(eigval, 1)]).real
-        stationary_distribution /= np.sum(stationary_distribution)
-        return stationary_distribution
-
-    def sample_state_time_course(self, n_samples):
-        """Sample a state time course.
-
-        Parameters
-        ----------
-        n_samples : int
-            Number of samples.
-
-        Returns
-        -------
-        stc : np.ndarray
-            State time course with shape (n_samples, n_states).
-        """
-        sim = HMM(self.trans_prob)
-        stc = sim.generate_states(n_samples)
-        return stc
-
-    def get_trans_prob(self):
-        """Get the transition probability matrix.
-
-        Returns
-        -------
-        trans_prob : np.ndarray
-            Transition probability matrix. Shape is (n_states, n_states).
-        """
-        return self.trans_prob
-
-=======
->>>>>>> 27b85565
     def get_means(self):
         """Get the state means.
 
@@ -1091,9 +398,10 @@
         ----------
         training_data : osl_dynamics.data.Data or list of tf.data.Dataset
             Prepared training data object.
-        alpha : list of np.ndarray, optional
+        alpha : list of np.ndarray, or string, optional
             Posterior distribution of the states. Shape is
             (n_sessions, n_samples, n_states).
+            If a string is provided, it should be a file path to the stored alpha values.
         concatenate : bool, optional
             Should we concatenate the data across sessions?
         n_jobs : int, optional
@@ -1110,6 +418,16 @@
         if alpha is None:
             # Get the posterior
             alpha = self.get_alpha(training_data, concatenate=concatenate)
+
+        # Load alpha if it's a file path
+        if isinstance(alpha, str):
+            try:
+                with open(alpha, "rb") as f:
+                    alpha = pickle.load(f)
+            except Exception as e:
+                raise ValueError(f"Failed to load alpha from {alpha}: {e}")
+            if concatenate and isinstance(alpha,list):
+                alpha = np.concatenate(alpha)
 
         if isinstance(alpha, np.ndarray):
             alpha = [alpha]
@@ -1232,146 +550,6 @@
 
         return alpha, np.array(means), np.array(covariances)
 
-<<<<<<< HEAD
-    def dual_estimation(self, training_data, alpha=None, concatenate=False, n_jobs=1):
-        """Dual estimation to get session-specific observation model parameters.
-        This function is the wrapper for the :code:`hmm_dual_estimation` function.
-
-        Here, we estimate the state means and covariances for sessions
-        with the posterior distribution of the states held fixed.
-
-        Parameters
-        ----------
-        training_data : osl_dynamics.data.Data or list of tf.data.Dataset
-            Prepared training data object.
-        alpha : list of np.ndarray, or string, optional
-            Posterior distribution of the states. Shape is
-            (n_sessions, n_samples, n_states).
-            If a string is provided, it should be a file path to the stored alpha values.
-        concatenate : bool, optional
-            Should we concatenate the data across sessions?
-        n_jobs : int, optional
-            Number of jobs to run in parallel.
-
-        Returns
-        -------
-        means : np.ndarray
-            Session-specific means. Shape is (n_sessions, n_states, n_channels).
-        covariances : np.ndarray
-            Session-specific covariances.
-            Shape is (n_sessions, n_states, n_channels, n_channels).
-        """
-        if alpha is None:
-            # Get the posterior
-            alpha = self.get_alpha(training_data, concatenate=concatenate)
-
-        # Load alpha if it's a file path
-        if isinstance(alpha, str):
-            try:
-                with open(alpha, "rb") as f:
-                    alpha = pickle.load(f)
-            except Exception as e:
-                raise ValueError(f"Failed to load alpha from {alpha}: {e}")
-            if concatenate and isinstance(alpha,list):
-                alpha = np.concatenate(alpha)
-
-        if isinstance(alpha, np.ndarray):
-            alpha = [alpha]
-
-        # Get the session-specific data
-        if isinstance(training_data, list):
-            data = []
-            for d in training_data:
-                subject_data = []
-                for batch in d:
-                    subject_data.append(np.concatenate(batch["data"]))
-                data.append(np.concatenate(subject_data))
-        else:
-            data = training_data.time_series(prepared=True, concatenate=concatenate)
-
-        if isinstance(data, np.ndarray):
-            data = [data]
-
-        # Make sure the data and alpha have the same number of samples
-        data = [d[: a.shape[0]] for d, a in zip(data, alpha)]
-
-        # Dual estimation
-        if self.config.learn_covariances:
-            means, covariances = hmm_dual_estimation(
-                data,
-                alpha,
-                zero_mean=(not self.config.learn_means),
-                eps=self.config.covariances_epsilon,
-                n_jobs=n_jobs,
-            )
-            if not self.config.learn_means:
-                means = self.get_means()
-                # get initial means (this is not necessarily the same as
-                # the zero means)
-        else:
-            covariances = self.get_covariances()
-
-        return means, covariances
-
-    def save_weights(self, filepath):
-        """Save all model weights.
-
-        Parameters
-        ----------
-        filepath : str
-            Location to save model weights to.
-        """
-        self.model.save_weights(filepath)
-        np.save(
-            op.join(str(Path(filepath).parent), "trans_prob.npy"),
-            self.trans_prob,
-        )
-
-    def load_weights(self, filepath):
-        """Load all model parameters.
-
-        Parameters
-        ----------
-        filepath : str
-            Location to load model weights from.
-        """
-        self.trans_prob = np.load(
-            op.join(str(Path(filepath).parent), "trans_prob.npy"),
-        )
-        return self.model.load_weights(filepath)
-
-    def get_weights(self):
-        """Get model parameter weights.
-
-        Returns
-        -------
-        weights : tensorflow weights
-            TensorFlow weights for the observation model.
-        trans_prob : np.ndarray
-            Transition probability matrix.
-        """
-        return self.model.get_weights(), self.trans_prob
-
-    def set_weights(self, weights, trans_prob):
-        """Set model parameter weights.
-
-        Parameters
-        ----------
-        weights : tensorflow weights
-            TensorFlow weights for the observation model.
-        trans_prob : np.ndarray
-            Transition probability matrix.
-        """
-        self.model.set_weights(weights)
-        self.set_trans_prob(trans_prob)
-
-    def reset_weights(self):
-        """Resets trainable variables in the model to their initial value."""
-        initializers.reinitialize_model_weights(self.model)
-        self.set_trans_prob(self.config.initial_trans_prob)
-
-=======
->>>>>>> 27b85565
     def _model_structure(self):
         """Build the model structure."""
 
