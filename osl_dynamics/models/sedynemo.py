<<<<<<< HEAD
"""Subject Embedding DyNeMo.
=======
"""Subject Embedding DyNeMo (SE-DyNeMo).

>>>>>>> 3d0097fe
"""

from dataclasses import dataclass
from typing import Literal

import numpy as np
import tensorflow as tf
from tensorflow.keras import layers, initializers

import osl_dynamics.data.tf as dtf
from osl_dynamics.models import dynemo_obs, sedynemo_obs
from osl_dynamics.models.mod_base import BaseModelConfig
from osl_dynamics.models.inf_mod_base import (
    VariationalInferenceModelConfig,
    VariationalInferenceModelBase,
)
from osl_dynamics.inference.layers import (
    InferenceRNNLayer,
    LogLikelihoodLossLayer,
    VectorsLayer,
    CovarianceMatricesLayer,
    ModelRNNLayer,
    NormalizationLayer,
    KLDivergenceLayer,
    KLLossLayer,
    SampleNormalDistributionLayer,
    SampleGammaDistributionLayer,
    SoftmaxLayer,
    ConcatenateLayer,
    ConcatEmbeddingsLayer,
    SubjectMapLayer,
    MixSubjectSpecificParametersLayer,
    TFRangeLayer,
    ZeroLayer,
    InverseCholeskyLayer,
    StaticKLDivergenceLayer,
    MultiLayerPerceptronLayer,
    LearnableTensorLayer,
)


@dataclass
class Config(BaseModelConfig, VariationalInferenceModelConfig):
    """Settings for SE-DyNeMo.

    Parameters
    ----------
    model_name : str
        Model name.

    n_modes : int
        Number of modes.
    n_channels : int
        Number of channels.
    sequence_length : int
        Length of sequence passed to the inference network and generative model.

    inference_rnn : str
        RNN to use, either 'gru' or 'lstm'.
    inference_n_layers : int
        Number of layers.
    inference_n_untis : int
        Number of units.
    inference_normalization : str
        Type of normalization to use. Either None, 'batch' or 'layer'.
    inference_activation : str
        Type of activation to use after normalization and before dropout.
        E.g. 'relu', 'elu', etc.
    inference_dropout : float
        Dropout rate.
    inference_regularizer : str
        Regularizer.

    model_rnn : str
        RNN to use, either 'gru' or 'lstm'.
    model_n_layers : int
        Number of layers.
    model_n_units : int
        Number of units.
    model_normalization : str
        Type of normalization to use. Either None, 'batch' or 'layer'.
    model_activation : str
        Type of activation to use after normalization and before dropout.
        E.g. 'relu', 'elu', etc.
    model_dropout : float
        Dropout rate.
    model_regularizer : str
        Regularizer.

    theta_normalization : str
        Type of normalization to apply to the posterior samples, theta.
        Either 'layer', 'batch' or None.
    learn_alpha_temperature : bool
        Should we learn the alpha temperature?
    initial_alpha_temperature : float
        Initial value for the alpha temperature.

    learn_means : bool
        Should we make the mean vectors for each mode trainable?
    learn_covariances : bool
        Should we make the covariance matrix for each mode trainable?
    initial_means : np.ndarray
        Initialisation for mean vectors.
    initial_covariances : np.ndarray
        Initialisation for mode covariances.
    covariances_epsilon : float
        Error added to mode covariances for numerical stability.
    means_regularizer : tf.keras.regularizers.Regularizer
        Regularizer for group mean vectors.
    covariances_regularizer : tf.keras.regularizers.Regularizer
        Regularizer for group covariance matrices.

    do_kl_annealing : bool
        Should we use KL annealing during training?
    kl_annealing_curve : str
        Type of KL annealing curve. Either 'linear' or 'tanh'.
    kl_annealing_sharpness : float
        Parameter to control the shape of the annealing curve if
        kl_annealing_curve='tanh'.
    n_kl_annealing_epochs : int
        Number of epochs to perform KL annealing.

    batch_size : int
        Mini-batch size.
    learning_rate : float
        Learning rate.
    gradient_clip : float
        Value to clip gradients by. This is the clipnorm argument passed to
        the Keras optimizer. Cannot be used if multi_gpu=True.
    n_epochs : int
        Number of training epochs.
    optimizer : str or tensorflow.keras.optimizers.Optimizer
        Optimizer to use. 'adam' is recommended.
    multi_gpu : bool
        Should be use multiple GPUs for training?
    strategy : str
        Strategy for distributed learning.

    n_subjects : int
        Number of subjects.
    subject_embeddings_dim : int
        Number of dimensions for the subject embedding.
    mode_embeddings_dim : int
        Number of dimensions for the mode embedding in the spatial maps encoder.

    dev_n_layers : int
        Number of layers for the MLP for deviations.
    dev_n_units : int
        Number of units for the MLP for deviations.
    dev_normalization : str
        Type of normalization for the MLP for deviations.
    dev_activation : str
        Type of activation to use for the MLP for deviations.
    dev_dropout : float
        Dropout rate for the MLP for deviations.
    """

    model_name: str = "SE-DyNeMo"

    # Inference network parameters
    inference_rnn: Literal["gru", "lstm"] = "lstm"
    inference_n_layers: int = 1
    inference_n_units: int = None
    inference_normalization: Literal[None, "batch", "layer"] = None
    inference_activation: str = None
    inference_dropout: float = 0.0
    inference_regularizer: str = None

    # Model network parameters
    model_rnn: Literal["gru", "lstm"] = "lstm"
    model_n_layers: int = 1
    model_n_units: int = None
    model_normalization: Literal[None, "batch", "layer"] = None
    model_activation: str = None
    model_dropout: float = 0.0
    model_regularizer: str = None

    # Observation model parameters
    learn_means: bool = None
    learn_covariances: bool = None
    initial_means: np.ndarray = None
    initial_covariances: np.ndarray = None
    covariances_epsilon: float = None
    means_regularizer: tf.keras.regularizers.Regularizer = None
    covariances_regularizer: tf.keras.regularizers.Regularizer = None

    # Parameters specific to subject embedding model
    n_subjects: int = None
    subject_embeddings_dim: int = None
    mode_embeddings_dim: int = None

    dev_n_layers: int = 0
    dev_n_units: int = None
    dev_normalization: str = None
    dev_activation: str = None
    dev_dropout: float = 0.0

    def __post_init__(self):
        self.validate_rnn_parameters()
        self.validate_observation_model_parameters()
        self.validate_alpha_parameters()
        self.validate_kl_annealing_parameters()
        self.validate_dimension_parameters()
        self.validate_training_parameters()
        self.validate_subject_embedding_parameters()

    def validate_rnn_parameters(self):
        if self.inference_n_units is None:
            raise ValueError("Please pass inference_n_units.")

        if self.model_n_units is None:
            raise ValueError("Please pass model_n_units.")

    def validate_observation_model_parameters(self):
        if self.learn_means is None or self.learn_covariances is None:
            raise ValueError("learn_means and learn_covariances must be passed.")

        if self.covariances_epsilon is None:
            if self.learn_covariances:
                self.covariances_epsilon = 1e-6
            else:
                self.covariances_epsilon = 0.0

    def validate_subject_embedding_parameters(self):
        if (
            self.n_subjects is None
            or self.subject_embeddings_dim is None
            or self.mode_embeddings_dim is None
        ):
            raise ValueError(
                "n_subjects, subject_embedding_dim and mode_embedding_dim must be passed."
            )

        if self.dev_n_layers != 0 and self.dev_n_units is None:
            raise ValueError("Please pass dev_n_units.")


class Model(VariationalInferenceModelBase):
    """Directional Subject embedding DyNeMo.

    Parameters
    ----------
    config : osl_dynamics_models.sedynemo.Config
    """

    config_type = Config

    def build_model(self):
        """Builds a keras model."""
        self.model = _model_structure(self.config)

    def make_dataset(self, inputs, shuffle=False, concatenate=False, subj_id=True):
        """SE-DyNeMo requires subject id to be included in the dataset."""
        return super().make_dataset(inputs, shuffle, concatenate, subj_id)

    def get_group_means_covariances(self):
        """Get the group means and covariances of each mode

        Returns
        -------
        means : np.ndarray
            Mode means for the group. Shape is (n_modes, n_channels).
        covariances : np.ndarray
            Mode covariances for the group. Shape is (n_modes, n_channels, n_channels).
        """
        return sedynemo_obs.get_group_means_covs(self.model)

    def get_observation_model_parameters(self):
        """Wrapper for get_group_means_covariances."""
        return self.get_group_means_covariances()

    def get_subject_embeddings(self):
        """Get the subject embedding vectors

        Returns
        -------
        subject_embeddings : np.ndarray
            Embedding vectors for subjects.
            Shape is (n_subjects, subject_embedding_dim).
        """
        return sedynemo_obs.get_subject_embeddings(self.model)

    def get_subject_means_covariances(self, subject_embeddings=None, n_neighbours=2):
        """Get the means and covariances for each subject.

        Parameters
        ----------
        subject_embeddings : np.ndarray
            Input embedding vectors for subjects. Shape is (n_subjects, subject_embeddings_dim).
        n_neighbours : int
            Number of nearest neighbours. Ignored if subject_embedding=None.

        Returns
        -------
        subject_means : np.ndarray
            Mode means for each subject. Shape is (n_subjects, n_modes, n_channels).
        subject_covs : np.ndarray
            Mode covariances for each subject.
            Shape is (n_subjects, n_modes, n_channels, n_channels).
        """
        return sedynemo_obs.get_subject_means_covs(
            self.model,
            self.config.learn_means,
            self.config.learn_covariances,
            subject_embeddings,
            n_neighbours,
        )

    def set_regularizers(self, training_dataset):
        """Set the means and covariances regularizer based on the training data.

        A multivariate normal prior is applied to the mean vectors with mu = 0,
        sigma=diag((range / 2)**2) and an inverse Wishart prior is applied to the
        covariances matrices with nu=n_channels - 1 + 0.1 and psi=diag(range).

        Parameters
        ----------
        training_dataset : tensorflow.data.Dataset or osl_dynamics.data.Data
            Training dataset.
        """
        training_dataset = self.make_dataset(training_dataset, concatenate=True)

        if self.config.learn_means:
            dynemo_obs.set_means_regularizer(
                self.model, training_dataset, layer_name="group_means"
            )

        if self.config.learn_covariances:
            dynemo_obs.set_covariances_regularizer(
                self.model,
                training_dataset,
                self.config.covariances_epsilon,
                layer_name="group_covs",
            )

    def set_group_means(self, group_means, update_initializer=True):
        """Set the group means of each mode.

        Parameters
        ----------
        group_means : np.ndarray
            Mode means.
        update_initializer : bool
            Do we want to use the passed group means when we re-initialize the model?
        """
        dynemo_obs.set_means(
            self.model, group_means, update_initializer, layer_name="group_means"
        )

    def set_group_covariances(self, group_covariances, update_initializer=True):
        """Set the group covariances of each mode.

        Parameters
        ----------
        group_covariances : np.ndarray
            Mode covariances.
        update_initializer : bool
            Do we want to use the passed group covariances when we re-initialize
            the model?
        """
        dynemo_obs.set_covariances(
            self.model,
            group_covariances,
            update_initializer=update_initializer,
            layer_name="group_covs",
        )

    def set_observation_model_parameters(
        self, observation_model_parameters, update_initializer=True
    ):
        """Wrapper for set_group_means and set_group_covariances."""
        self.set_group_means(
            observation_model_parameters[0],
            update_initializer=update_initializer,
        )
        self.set_group_covariances(
            observation_model_parameters[1],
            update_initializer=update_initializer,
        )

    def set_bayesian_kl_scaling(self, training_dataset):
        """Set the correct scaling for KL loss between deviation posterior and prior.

        Parameters
        ----------
        training_dataset : tensorflow.data.Dataset or osl_dynamics.data.Data
            Training dataset.
        """
        training_dataset = self.make_dataset(training_dataset, concatenate=True)
        n_batches = dtf.get_n_batches(training_dataset)
        learn_means = self.config.learn_means
        learn_covariances = self.config.learn_covariances
        sedynemo_obs.set_bayesian_kl_scaling(
            self.model, n_batches, learn_means, learn_covariances
        )

    def random_subject_initialization(self, **kwargs):
        """random subject initialisation not compatible with SE-DyNeMo."""
        raise AttributeError(
            " 'Model' object has no attribute 'random_subject_initialization'."
        )


def _model_structure(config):

    # Layers for inputs
    data = layers.Input(shape=(config.sequence_length, config.n_channels), name="data")
    subj_id = layers.Input(shape=(config.sequence_length,), name="subj_id")

    # Inference RNN:
    # Layer definitions
    inference_input_dropout_layer = layers.Dropout(
        config.inference_dropout, name="data_drop"
    )
    inference_output_layer = InferenceRNNLayer(
        config.inference_rnn,
        config.inference_normalization,
        config.inference_activation,
        config.inference_n_layers,
        config.inference_n_units,
        config.inference_dropout,
        config.inference_regularizer,
        name="inf_rnn",
    )
    inf_mu_layer = layers.Dense(config.n_modes, name="inf_mu")
    inf_sigma_layer = layers.Dense(
        config.n_modes, activation="softplus", name="inf_sigma"
    )

    # Layers to sample theta from q(theta) and to convert to mode mixing
    # factors alpha
    theta_layer = SampleNormalDistributionLayer(config.theta_std_epsilon, name="theta")
    theta_norm_layer = NormalizationLayer(config.theta_normalization, name="theta_norm")
    alpha_layer = SoftmaxLayer(
        config.initial_alpha_temperature,
        config.learn_alpha_temperature,
        name="alpha",
    )

    # Data flow
    inference_input_dropout = inference_input_dropout_layer(data)
    inference_output = inference_output_layer(inference_input_dropout)
    inf_mu = inf_mu_layer(inference_output)
    inf_sigma = inf_sigma_layer(inference_output)
    theta = theta_layer([inf_mu, inf_sigma])
    theta_norm = theta_norm_layer(theta)
    alpha = alpha_layer(theta_norm)

    # -----------------
    # Observation model

    # Subject embedding layers
    subjects_layer = TFRangeLayer(config.n_subjects, name="subjects")
    subject_embeddings_layer = layers.Embedding(
        config.n_subjects, config.subject_embeddings_dim, name="subject_embeddings"
    )

    # Group level observation model parameters
    group_means_layer = VectorsLayer(
        config.n_modes,
        config.n_channels,
        config.learn_means,
        config.initial_means,
        config.means_regularizer,
        name="group_means",
    )
    group_covs_layer = CovarianceMatricesLayer(
        config.n_modes,
        config.n_channels,
        config.learn_covariances,
        config.initial_covariances,
        config.covariances_epsilon,
        config.covariances_regularizer,
        name="group_covs",
    )

    subjects = subjects_layer(data)
    subject_embeddings = subject_embeddings_layer(subjects)

    group_mu = group_means_layer(data)
    group_D = group_covs_layer(data)

    # ---------------
    # Mean deviations

    # Layer definitions
    if config.learn_means:
        means_mode_embeddings_layer = layers.Dense(
            config.mode_embeddings_dim,
            name="means_mode_embeddings",
        )
        means_concat_embeddings_layer = ConcatEmbeddingsLayer(
            name="means_concat_embeddings",
        )

        means_dev_map_input_layer = MultiLayerPerceptronLayer(
            config.dev_n_layers,
            config.dev_n_units,
            config.dev_normalization,
            config.dev_activation,
            config.dev_dropout,
            name="means_dev_map_input",
        )
        means_dev_map_layer = layers.Dense(config.n_channels, name="means_dev_map")

        norm_means_dev_map_layer = layers.LayerNormalization(
            axis=-1, name="norm_means_dev_map"
        )

        means_dev_mag_inf_alpha_input_layer = LearnableTensorLayer(
            shape=(config.n_subjects, config.n_modes, 1),
            learn=config.learn_means,
            initializer=initializers.TruncatedNormal(mean=0, stddev=0.02),
            name="means_dev_mag_inf_alpha_input",
        )
        means_dev_mag_inf_alpha_layer = layers.Activation(
            "softplus", name="means_dev_mag_inf_alpha"
        )
        means_dev_mag_inf_beta_input_layer = LearnableTensorLayer(
            shape=(config.n_subjects, config.n_modes, 1),
            learn=config.learn_means,
            initializer=initializers.TruncatedNormal(mean=0, stddev=0.02),
            name="means_dev_mag_inf_beta_input",
        )
        means_dev_mag_inf_beta_layer = layers.Activation(
            "softplus", name="means_dev_mag_inf_beta"
        )
        means_dev_mag_layer = SampleGammaDistributionLayer(
            config.covariances_epsilon, name="means_dev_mag"
        )

        means_dev_layer = layers.Multiply(name="means_dev")

        # Data flow to get the subject specific deviations of means

        # Get the concatenated embeddings
        means_mode_embeddings = means_mode_embeddings_layer(group_mu)
        means_concat_embeddings = means_concat_embeddings_layer(
            [subject_embeddings, means_mode_embeddings]
        )

        # Get the mean deviation maps (no global magnitude information)
        means_dev_map_input = means_dev_map_input_layer(means_concat_embeddings)
        means_dev_map = means_dev_map_layer(means_dev_map_input)
        norm_means_dev_map = norm_means_dev_map_layer(means_dev_map)

        # Get the deviation magnitudes (scale deviation maps globally)

        means_dev_mag_inf_alpha_input = means_dev_mag_inf_alpha_input_layer(data)
        means_dev_mag_inf_alpha = means_dev_mag_inf_alpha_layer(
            means_dev_mag_inf_alpha_input
        )
        means_dev_mag_inf_beta_input = means_dev_mag_inf_beta_input_layer(data)
        means_dev_mag_inf_beta = means_dev_mag_inf_beta_layer(
            means_dev_mag_inf_beta_input
        )
        means_dev_mag = means_dev_mag_layer(
            [means_dev_mag_inf_alpha, means_dev_mag_inf_beta]
        )
        means_dev = means_dev_layer([means_dev_mag, norm_means_dev_map])
    else:
        means_dev_layer = ZeroLayer(
            shape=(config.n_subjects, config.n_modes, config.n_channels),
            name="means_dev",
        )
        means_dev = means_dev_layer(data)

    # ----------------------
    # Covariances deviations

    # Layer definitions
    if config.learn_covariances:
        covs_mode_embeddings_layer = layers.Dense(
            config.mode_embeddings_dim,
            name="covs_mode_embeddings",
        )
        covs_concat_embeddings_layer = ConcatEmbeddingsLayer(
            name="covs_concat_embeddings",
        )

        covs_dev_map_input_layer = MultiLayerPerceptronLayer(
            config.dev_n_layers,
            config.dev_n_units,
            config.dev_normalization,
            config.dev_activation,
            config.dev_dropout,
            name="covs_dev_map_input",
        )
        covs_dev_map_layer = layers.Dense(
            config.n_channels * (config.n_channels + 1) // 2, name="covs_dev_map"
        )
        norm_covs_dev_map_layer = layers.LayerNormalization(
            axis=-1, name="norm_covs_dev_map"
        )

        covs_dev_mag_inf_alpha_input_layer = LearnableTensorLayer(
            shape=(config.n_subjects, config.n_modes, 1),
            learn=config.learn_covariances,
            initializer=initializers.TruncatedNormal(mean=0, stddev=0.02),
            name="covs_dev_mag_inf_alpha_input",
        )
        covs_dev_mag_inf_alpha_layer = layers.Activation(
            "softplus", name="covs_dev_mag_inf_alpha"
        )
        covs_dev_mag_inf_beta_input_layer = LearnableTensorLayer(
            shape=(config.n_subjects, config.n_modes, 1),
            learn=config.learn_covariances,
            initializer=initializers.TruncatedNormal(mean=0, stddev=0.02),
            name="covs_dev_mag_inf_beta_input",
        )
        covs_dev_mag_inf_beta_layer = layers.Activation(
            "softplus", name="covs_dev_mag_inf_beta"
        )
        covs_dev_mag_layer = SampleGammaDistributionLayer(
            config.covariances_epsilon, name="covs_dev_mag"
        )
        covs_dev_layer = layers.Multiply(name="covs_dev")

        # Data flow to get subject specific deviations of covariances

        # Get the concatenated embeddings
        covs_mode_embeddings = covs_mode_embeddings_layer(
            InverseCholeskyLayer(config.covariances_epsilon)(group_D)
        )
        covs_concat_embeddings = covs_concat_embeddings_layer(
            [subject_embeddings, covs_mode_embeddings]
        )

        # Get the covariance deviation maps (no global magnitude information)
        covs_dev_map_input = covs_dev_map_input_layer(covs_concat_embeddings)
        covs_dev_map = covs_dev_map_layer(covs_dev_map_input)
        norm_covs_dev_map = norm_covs_dev_map_layer(covs_dev_map)

        # Get the deviation magnitudes (scale deviation maps globally)
        covs_dev_mag_inf_alpha_input = covs_dev_mag_inf_alpha_input_layer(data)
        covs_dev_mag_inf_alpha = covs_dev_mag_inf_alpha_layer(
            covs_dev_mag_inf_alpha_input
        )
        covs_dev_mag_inf_beta_input = covs_dev_mag_inf_beta_input_layer(data)
        covs_dev_mag_inf_beta = covs_dev_mag_inf_beta_layer(covs_dev_mag_inf_beta_input)
        covs_dev_mag = covs_dev_mag_layer(
            [covs_dev_mag_inf_alpha, covs_dev_mag_inf_beta]
        )
        covs_dev = covs_dev_layer([covs_dev_mag, norm_covs_dev_map])
    else:
        covs_dev_layer = ZeroLayer(
            shape=(
                config.n_subjects,
                config.n_modes,
                config.n_channels * (config.n_channels + 1) // 2,
            ),
            name="covs_dev",
        )
        covs_dev = covs_dev_layer(data)

    # ----------------------------------------
    # Add deviations to group level parameters

    # Layer definitions
    subject_means_layer = SubjectMapLayer(
        "means", config.covariances_epsilon, name="subject_means"
    )
    subject_covs_layer = SubjectMapLayer(
        "covariances", config.covariances_epsilon, name="subject_covs"
    )

    # Data flow
    mu = subject_means_layer([group_mu, means_dev])
    D = subject_covs_layer([group_D, covs_dev])

    # -----------------------------------
    # Mix the subject specific paraemters
    # and get the conditional likelihood

    # Layer definitions
    mix_subject_means_covs_layer = MixSubjectSpecificParametersLayer(
        name="mix_subject_means_covs"
    )
    ll_loss_layer = LogLikelihoodLossLayer(config.covariances_epsilon, name="ll_loss")

    # Data flow
    m, C = mix_subject_means_covs_layer([alpha, mu, D, subj_id])
    ll_loss = ll_loss_layer([data, m, C])

    # ---------
    # KL losses

    # For the time courses (dynamic KL loss)
    # Layer definitions
    model_input_dropout_layer = layers.Dropout(
        config.model_dropout, name="theta_norm_drop"
    )
    model_output_layer = ModelRNNLayer(
        config.model_rnn,
        config.model_normalization,
        config.model_activation,
        config.model_n_layers,
        config.model_n_units,
        config.model_dropout,
        config.model_regularizer,
        name="mod_rnn",
    )
    concatenate_layer = ConcatenateLayer(axis=2, name="model_concat")
    mod_mu_layer = layers.Dense(config.n_modes, name="mod_mu")
    mod_sigma_layer = layers.Dense(
        config.n_modes, activation="softplus", name="mod_sigma"
    )
    kl_div_layer = KLDivergenceLayer(config.theta_std_epsilon, name="kl_div")

    # Data flow
    model_input_dropout = model_input_dropout_layer(theta_norm)
    model_output = model_output_layer(model_input_dropout)
    dynamic_subject_embeddings = subject_embeddings_layer(subj_id)
    model_output_concat = concatenate_layer([model_output, dynamic_subject_embeddings])
    mod_mu = mod_mu_layer(model_output_concat)
    mod_sigma = mod_sigma_layer(model_output_concat)
    kl_div = kl_div_layer([inf_mu, inf_sigma, mod_mu, mod_sigma])

    # For the observation model (static KL loss)
    if config.learn_means:
        # Layer definitions
        means_dev_mag_mod_beta_input_layer = MultiLayerPerceptronLayer(
            config.dev_n_layers,
            config.dev_n_units,
            config.dev_normalization,
            config.dev_activation,
            config.dev_dropout,
            name="means_dev_mag_mod_beta_input",
        )
        means_dev_mag_mod_beta_layer = layers.Dense(
            1,
            activation="softplus",
            name="means_dev_mag_mod_beta",
        )

        means_dev_mag_kl_loss_layer = StaticKLDivergenceLayer(
            config.covariances_epsilon, name="means_dev_mag_kl_loss"
        )

        # Data flow
        means_dev_mag_mod_beta_input = means_dev_mag_mod_beta_input_layer(
            means_concat_embeddings
        )
        means_dev_mag_mod_beta = means_dev_mag_mod_beta_layer(
            means_dev_mag_mod_beta_input
        )
        means_dev_mag_kl_loss = means_dev_mag_kl_loss_layer(
            [
                data,
                means_dev_mag_inf_alpha,
                means_dev_mag_inf_beta,
                means_dev_mag_mod_beta,
            ]
        )
    else:
        means_dev_mag_kl_loss_layer = ZeroLayer((), name="means_dev_mag_kl_loss")
        means_dev_mag_kl_loss = means_dev_mag_kl_loss_layer(data)

    if config.learn_covariances:
        # Layer definitions
        covs_dev_mag_mod_beta_input_layer = MultiLayerPerceptronLayer(
            config.dev_n_layers,
            config.dev_n_units,
            config.dev_normalization,
            config.dev_activation,
            config.dev_dropout,
            name="covs_dev_mag_mod_beta_input",
        )
        covs_dev_mag_mod_beta_layer = layers.Dense(
            1,
            activation="softplus",
            name="covs_dev_mag_mod_beta",
        )

        covs_dev_mag_kl_loss_layer = StaticKLDivergenceLayer(
            config.covariances_epsilon, name="covs_dev_mag_kl_loss"
        )

        # Data flow
        covs_dev_mag_mod_beta_input = covs_dev_mag_mod_beta_input_layer(
            covs_concat_embeddings
        )
        covs_dev_mag_mod_beta = covs_dev_mag_mod_beta_layer(covs_dev_mag_mod_beta_input)
        covs_dev_mag_kl_loss = covs_dev_mag_kl_loss_layer(
            [
                data,
                covs_dev_mag_inf_alpha,
                covs_dev_mag_inf_beta,
                covs_dev_mag_mod_beta,
            ]
        )
    else:
        covs_dev_mag_kl_loss_layer = ZeroLayer((), name="covs_dev_mag_kl_loss")
        covs_dev_mag_kl_loss = covs_dev_mag_kl_loss_layer(data)

    # Total KL loss
    # Layer definitions
    kl_loss_layer = KLLossLayer(config.do_kl_annealing, name="kl_loss")

    # Data flow
    kl_loss = kl_loss_layer([kl_div, means_dev_mag_kl_loss, covs_dev_mag_kl_loss])

    return tf.keras.Model(
        inputs=[data, subj_id],
        outputs=[ll_loss, kl_loss, alpha],
        name="Se-DyNeMo",
    )<|MERGE_RESOLUTION|>--- conflicted
+++ resolved
@@ -1,9 +1,5 @@
-<<<<<<< HEAD
-"""Subject Embedding DyNeMo.
-=======
-"""Subject Embedding DyNeMo (SE-DyNeMo).
-
->>>>>>> 3d0097fe
+"""Subject-Embedding DyNeMo (SE-DyNeMo).
+
 """
 
 from dataclasses import dataclass
