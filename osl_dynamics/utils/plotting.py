--- conflicted
+++ resolved
@@ -1940,14 +1940,6 @@
         Indices for parcels to include in the plot. Defaults to all parcels.
     parcellation_file : str, optional
         Path to parcellation file.
-<<<<<<< HEAD
-    topomap_pos : list
-        Positioning and size of the topomap: [x0, y0, width, height].
-        x0, y0, width, height should be floats between 0 and 1.
-        Default [0.45, 0.55, 0.5, 0.55] to place the topomap on the top
-        right. This is not used if parcellation_file=None.
-    filename : str
-=======
     topomap_pos : list, optional
         Positioning and size of the topomap: :code:`[x0, y0, width, height]`.
         :code:`x0`, :code:`y0`, :code:`width`, :code:`height` should be floats
@@ -1955,7 +1947,6 @@
         topomap on the top right. This is not used if
         :code:`parcellation_file=None`.
     filename : str, optional
->>>>>>> 7ecb466b
         Output filename.
 
     Returns
