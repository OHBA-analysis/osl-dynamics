--- conflicted
+++ resolved
@@ -167,11 +167,7 @@
             # Generate data for the time points that this combination of
             # modes is active
             data[np.all(state_time_course == alpha, axis=1)] = (
-<<<<<<< HEAD
-                self._rng.multivariate_normal(
-=======
                 np.random.multivariate_normal(
->>>>>>> d6f9cdb8
                     mu,
                     sigma,
                     size=np.count_nonzero(np.all(state_time_course == alpha, axis=1)),
@@ -301,11 +297,7 @@
             # Generate data for the time points that this combination of states
             # is active
             data[np.all(state_time_courses == time_courses, axis=(1, 2))] = (
-<<<<<<< HEAD
-                self._rng.multivariate_normal(
-=======
                 np.random.multivariate_normal(
->>>>>>> d6f9cdb8
                     mu,
                     sigma,
                     size=np.count_nonzero(
@@ -741,11 +733,7 @@
             # Generate data for the time points that this combination of
             # modes is active
             data[np.all(mode_time_course == alpha, axis=1)] = (
-<<<<<<< HEAD
-                self._rng.multivariate_normal(
-=======
                 np.random.multivariate_normal(
->>>>>>> d6f9cdb8
                     mu,
                     sigma,
                     size=np.count_nonzero(np.all(mode_time_course == alpha, axis=1)),
