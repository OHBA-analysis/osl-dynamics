"""Functions to calculate and plot network connectivity.

"""

import os
<<<<<<< HEAD
=======
import logging
>>>>>>> a33db834
from pathlib import Path

import numpy as np
from nilearn import plotting
from scipy import stats
from tqdm.auto import trange
from pqdm.threads import pqdm
import matplotlib.pyplot as plt

from osl_dynamics import array_ops
from osl_dynamics.analysis import gmm
from osl_dynamics.analysis.spectral import get_frequency_args_range
from osl_dynamics.utils.misc import override_dict_defaults
from osl_dynamics.utils.parcellation import Parcellation

_logger = logging.getLogger("osl-dynamics")


def sliding_window_connectivity(
    data,
    window_length,
    step_size=None,
    conn_type="corr",
    concatenate=False,
    n_jobs=1,
):
    """Calculate sliding window connectivity.

    Parameters
    ----------
    data : list or np.ndarray
        Time series data. Shape must be (n_sessions, n_samples, n_channels)
        or (n_samples, n_channels).
    window_length : int
        Window length in samples.
    step_size : int, optional
        Number of samples to slide the window along the time series.
        If :code:`None`, then :code:`step_size=window_length // 2`.
    conn_type : str, optional
        Metric to use to calculate pairwise connectivity in the network.
        Should use :code:`"corr"` for Pearson correlation or :code:`"cov"`
        for covariance.
    concatenate : bool, optional
        Should we concatenate the sliding window connectivities from each
        array into one big time series?
    n_jobs : int, optional
        Number of parallel jobs to run. Default is 1.

    Returns
    -------
    sliding_window_conn : list or np.ndarray
        Time series of connectivity matrices. Shape is (n_sessions, n_windows,
        n_channels, n_channels) or (n_windows, n_channels, n_channels).
    """
    # Validation
    if conn_type not in ["corr", "cov"]:
        raise ValueError("conn_type must be 'corr' or 'cov'.")

    if conn_type == "cov":
        metric = np.cov
    else:
        metric = np.corrcoef

    if step_size is None:
        step_size = window_length // 2

    if isinstance(data, np.ndarray):
        if data.ndim != 3:
            data = [data]

    # Helper function to calculate connectivity
    def _swc(x):
        n_samples = x.shape[0]
        n_channels = x.shape[1]
        n_windows = (n_samples - window_length - 1) // step_size + 1

        # Preallocate an array to hold moving average values
        swc = np.empty([n_windows, n_channels, n_channels], dtype=np.float32)

        # Compute connectivity matrix for each window
        for i in range(n_windows):
            window_ts = x[i * step_size : i * step_size + window_length]
            swc[i] = metric(window_ts, rowvar=False)

        return swc

    # Setup keyword arguments to pass to the helper function
    kwargs = [{"x": x} for x in data]

    if len(data) == 1:
        _logger.info("Sliding window connectivity")
        results = [_swc(**kwargs[0])]

    elif n_jobs == 1:
        results = []
        for i in trange(len(data), desc="Sliding window connectivity"):
            results.append(_swc(**kwargs[i]))

    else:
        _logger.info("Sliding window connectivity")
        results = pqdm(
            kwargs,
            _swc,
            argument_type="kwargs",
            n_jobs=n_jobs,
        )

    if concatenate or len(results) == 1:
        results = np.concatenate(results)

    return results


def covariance_from_spectra(
    f,
    cpsd,
    components=None,
    frequency_range=None,
):
    """Calculates covariance from cross power spectra.

    Parameters
    ----------
    f : np.ndarray
        Frequency axis of the spectra. Only used if :code:`frequency_range`
        is given. Shape must be (n_freq,).
    cpsd : np.ndarray
        Cross power spectra. Shape must be
        (n_modes, n_channels, n_channels, n_freq).
    components : np.ndarray, optional
        Spectral components. Shape must be (n_components, n_freq).
    frequency_range : list, optional
        Frequency range to integrate the PSD over (Hz).
        Default is the full range.

    Returns
    -------
    covar : np.ndarray
        Covariance over a frequency band for each component of each mode.
        Shape is (n_components, n_modes, n_channels, n_channels).
    """

    # Validation
    error_message = (
        "A (n_channels, n_channels, n_freq), "
        + "(n_modes, n_channels, n_channels, n_freq) or "
        + "(n_sessions, n_modes, n_channels, n_channels, n_freq) "
        + "array must be passed."
    )
    cpsd = array_ops.validate(
        cpsd,
        correct_dimensionality=5,
        allow_dimensions=[3, 4],
        error_message=error_message,
    )

    if components is not None and frequency_range is not None:
        raise ValueError(
            "Only one of the arguments components or frequency range can be passed."
        )

    if frequency_range is not None and f is None:
        raise ValueError(
            "If frequency_range is passed, frequenices must also be passed."
        )

    # Dimensions
    n_sessions, n_modes, n_channels, n_channels, n_freq = cpsd.shape
    if components is None:
        n_components = 1
    else:
        n_components = components.shape[0]

    # Calculate connectivity maps for each array
    covar = []
    for i in range(n_sessions):
        # Cross spectral densities
        csd = cpsd[i].reshape(-1, n_freq)
        csd = abs(csd)

        if components is not None:
            # Calculate PSD for each spectral component
            c = components @ csd.T
            for j in range(n_components):
                c[j] /= np.sum(components[j])

        else:
            # Integrate over the given frequency range
            if frequency_range is None:
                c = np.sum(csd, axis=-1)
            else:
                [min_arg, max_arg] = get_frequency_args_range(f, frequency_range)
                c = np.sum(csd[..., min_arg:max_arg], axis=-1)

        c = c.reshape(n_components, n_modes, n_channels, n_channels)
        covar.append(c)

    return np.squeeze(covar)


def mean_coherence_from_spectra(
    f,
    coh,
    components=None,
    frequency_range=None,
):
    """Calculates mean coherence from spectra.

    Parameters
    ----------
    f : np.ndarray
        Frequency axis of the spectra. Only used if :code:`frequency_range` is
        given. Shape must be (n_freq,).
    coh : np.ndarray
        Coherence for each channel. Shape must be (n_modes, n_channels,
        n_channels, n_freq).
    components : np.ndarray, optional
        Spectral components. Shape must be (n_components, n_freq).
    frequency_range : list, optional
        Frequency range to integrate the PSD over (Hz).

    Returns
    -------
    mean_coh : np.ndarray
        Mean coherence over a frequency band for each component of each mode.
        Shape is (n_components, n_modes, n_channels, n_channels) or
        (n_modes, n_channels, n_channels) or (n_channels, n_channels).
    """

    # Validation
    error_message = (
        "a 3D numpy array (n_channels, n_channels, n_freq) "
        + "or 4D numpy array (n_modes, n_channels, n_channels, "
        + "n_freq) must be passed for spectra."
    )
    coh = array_ops.validate(
        coh,
        correct_dimensionality=5,
        allow_dimensions=[3, 4],
        error_message=error_message,
    )

    if components is not None and frequency_range is not None:
        raise ValueError(
            "Only one of the arguments components or frequency range can be passed."
        )

    if frequency_range is not None and f is None:
        raise ValueError(
            "If frequency_range is passed, frequenices must also be passed."
        )

    # Dimensions
    n_sessions, n_modes, n_channels, n_channels, n_freq = coh.shape
    if components is None:
        n_components = 1
    else:
        n_components = components.shape[0]

    # Calculate mean coherence for each array
    mean_coh = []
    for i in range(n_sessions):
        # Concatenate over modes
        c = coh[i].reshape(-1, n_freq)

        if components is not None:
            # Coherence for each spectral component
            c = components @ c.T
            for j in range(n_components):
                c[j] /= np.sum(components[j])

        else:
            # Mean over the given frequency range
            if frequency_range is None:
                c = np.mean(c, axis=-1)
            else:
                [min_arg, max_arg] = get_frequency_args_range(f, frequency_range)
                c = np.mean(c[..., min_arg:max_arg], axis=-1)

        c = c.reshape(n_components, n_modes, n_channels, n_channels)
        mean_coh.append(c)

    return np.squeeze(mean_coh)


def mean_connections(conn_map):
    """Average the edges for each node.

    Parameters
    ----------
    conn_map : np.ndarray
        A (..., n_channels, n_channels) connectivity matrix.

    Returns
    -------
    mean_connections : np.ndarray
        A (..., n_channels) matrix.
    """
    return np.mean(conn_map, axis=-1)


def eigenvectors(
    conn_map,
    n_eigenvectors=1,
    absolute_value=False,
    as_network=False,
):
    """Calculate eigenvectors of a connectivity matrix.

    Parameters
    ----------
    conn_map : np.ndarray
        Connectivity matrix. Shape must be (..., n_channels, n_channels).
    n_eigenvectors : int, optional
        Number of eigenvectors to include.
    absolute_value : bool, optional
        Should we take the absolute value of the connectivity matrix before
        calculating the eigen decomposition?
    as_network : bool, optional
        Should we return a matrix?

    Returns
    -------
    eigenvectors : np.ndarray.
        Eigenvectors. Shape is (n_eigenvectors, ..., n_channels, n_channels)
        if :code:`as_network=True`, otherwise it is
        (n_eigenvectors, ..., n_channels). If :code:`n_eigenvectors=1`,
        the first dimension is removed.
    """
    if absolute_value:
        # Take absolute value
        conn_map = abs(conn_map)

    # Calculate eigen decomposition
    _, eigenvectors = np.linalg.eigh(conn_map)

    # Reorder from ascending eigenvalues to descending
    eigenvectors = eigenvectors[..., ::-1]

    # Keep the requested number of eigenvectors and make the first axis
    # specify the eigenvector
    eigenvectors = np.rollaxis(eigenvectors[..., :n_eigenvectors], -1)

    if as_network:
        # Calculate the outer product using the eigenvectors
        eigenvectors = np.expand_dims(eigenvectors, axis=-1) @ np.expand_dims(
            eigenvectors, axis=-2
        )

    return np.squeeze(eigenvectors)


def gmm_threshold(
    conn_map,
    subtract_mean=False,
    mean_weights=None,
    standardize=False,
    p_value=None,
    keep_positive_only=False,
    one_component_percentile=0,
    n_sigma=0,
    sklearn_kwargs=None,
    show=False,
    filename=None,
    plot_kwargs=None,
):
    """Threshold a connectivity matrix using the GMM method.

    Wrapper for combining `connectivity.fit_gmm <https://osl-dynamics\
    .readthedocs.io/en/latest/autoapi/osl_dynamics/analysis/connectivity\
    /index.html#osl_dynamics.analysis.connectivity.fit_gmm>`_ and
    `connectivity.threshold <https://osl-dynamics.readthedocs.io/en/latest\
    /autoapi/osl_dynamics/analysis/connectivity/index.html#osl_dynamics\
    .analysis.connectivity.threshold>`_.

    Parameters
    ----------
    conn_map : np.ndarray
        Connectivity matrix. Shape must be (n_components, n_modes,
        n_channels, n_channels) or (n_modes, n_channels, n_channels)
        or (n_channels, n_channels).
    subtract_mean : bool, optional
        Should we subtract the mean over modes before fitting a GMM?
    mean_weights: np.ndarray, optional
        Numpy array with weightings for each mode/state to use to calculate
        the mean. Default is equal weighting.
    standardize : bool, optional
        Should we standardize the input to the GMM?
    p_value : float, optional
        Used to determine a threshold. We ensure the data points assigned to
        the 'on' component have a probability of less than :code:`p_value` of
        belonging to the 'off' component.
    keep_positive_only : bool, optional
        Should we only keep positive values to fit a GMM to?
    one_component_percentile : float, optional
        Percentile threshold if only one component is found. Should be a
        between 0 and 100. E.g. for the 95th percentile,
        :code:`one_component_percentile=95`.
    n_sigma : float, optional
        Number of standard deviations of the 'off' component the mean of the
        'on' component must be for the fit to be considered to have two
        components.
    sklearn_kwargs : dict, optional
        Dictionary of keyword arguments to pass to
        `sklearn.mixture.GaussianMixture <https://scikit-learn.org/stable\
        /modules/generated/sklearn.mixture.GaussianMixture.html>`_.
    show : bool, optional
        Should we show the GMM fit to the distribution of :code:`conn_map`.
    filename : str, optional
        Filename to save fit to.
    plot_kwargs : dict, optional
        Dictionary of keyword arguments to pass to `utils.plotting.plot_gmm
        <https://osl-dynamics.readthedocs.io/en/latest/autoapi/osl_dynamics\
        /utils/plotting/index.html#osl_dynamics.utils.plotting.plot_gmm>`_.

    Returns
    -------
    conn_map : np.ndarray
        Thresholded connectivity matrix. The shape is the same as the original
        :code:`conn_map`.
    """
    percentile = fit_gmm(
        conn_map,
        subtract_mean,
        mean_weights,
        standardize,
        p_value,
        keep_positive_only,
        one_component_percentile,
        n_sigma,
        sklearn_kwargs,
        show,
        filename,
        plot_kwargs,
    )
    conn_map = threshold(conn_map, percentile, subtract_mean)
    return conn_map


def fit_gmm(
    conn_map,
    subtract_mean=False,
    mean_weights=None,
    standardize=False,
    p_value=None,
    keep_positive_only=False,
    one_component_percentile=0,
    n_sigma=0,
    sklearn_kwargs=None,
    show=False,
    filename=None,
    plot_kwargs=None,
):
    """Fit a two component GMM to connections to identify a threshold.

    Parameters
    ----------
    conn_map : np.ndarray
        Connectivity map. Shape must be (n_components, n_modes, n_channels,
        n_channels) or (n_modes, n_channels, n_channels) or (n_channels,
        n_channels).
    subtract_mean : bool, optional
        Should we subtract the mean over modes before fitting a GMM?
    mean_weights: np.ndarray, optional
        Numpy array with weightings for each mode/state to use to calculate
        the mean. Default is equal weighting.
    standardize : bool, optional
        Should we standardize the input to the GMM?
    p_value : float, optional
        Used to determine a threshold. We ensure the data points assigned to
        the 'on' component have a probability of less than :code:`p_value` of
        belonging to the 'off' component.
    keep_positive_only : bool, optional
        Should we only keep positive values to fit a GMM to?
    one_component_percentile : float, optional
        Percentile threshold if only one component is found. Should be a
        between 0 and 100. E.g. for the 95th percentile,
        :code:`one_component_percentile=95`.
    n_sigma : float, optional
        Number of standard deviations of the 'off' component the mean of the
        'on' component must be for the fit to be considered to have two
        components.
    sklearn_kwargs : dict, optional
        Dictionary of keyword arguments to pass to
        `sklearn.mixture.GaussianMixture <https://scikit-learn.org/stable\
        /modules/generated/sklearn.mixture.GaussianMixture.html>`_
        Default is :code:`{"max_iter": 5000, "n_init": 10}`.
    show : bool, optional
        Should we show the GMM fit to the distribution of :code:`conn_map`.
    filename : str, optional
        Filename to save fit to.
    plot_kwargs : dict, optional
        Dictionary of keyword arguments to pass to `utils.plotting.plot_gmm
        <https://osl-dynamics.readthedocs.io/en/latest/autoapi/osl_dynamics\
        /utils/plotting/index.html#osl_dynamics.utils.plotting.plot_gmm>`_.

    Returns
    -------
    percentile : np.ndarray
        Percentile threshold. Shape is (n_components, n_modes) or (n_modes,).
    """
    # Validation
    conn_map = array_ops.validate(
        conn_map,
        correct_dimensionality=4,
        allow_dimensions=[2, 3],
        error_message="conn_map must be (n_modes, n_channels, n_channels) "
        + "or (n_channels, n_channels).",
    )

    if sklearn_kwargs is None:
        sklearn_kwargs = {}
    default_sklearn_kwargs = {"max_iter": 5000, "n_init": 10}
    sklearn_kwargs = override_dict_defaults(default_sklearn_kwargs, sklearn_kwargs)

    # Number of components, modes and channels
    n_components = conn_map.shape[0]
    n_modes = conn_map.shape[1]
    n_channels = conn_map.shape[2]

    # Mean over modes
    mean_conn_map = np.average(conn_map, axis=1, weights=mean_weights)

    # Indices for off diagonal elements
    m, n = np.triu_indices(n_channels, k=1)

    # Calculate thresholds by fitting a GMM
    percentiles = np.empty([n_components, n_modes])
    for i in range(n_components):
        for j in range(n_modes):
            # Off diagonal connectivity values to fit a GMM to
            if subtract_mean:
                c = conn_map[i, j, m, n] - mean_conn_map[i, m, n]
            else:
                c = conn_map[i, j, m, n]

            if keep_positive_only:
                # Only keep positive entries
                # (this is what's done in MATLAB OSL's teh_graph_gmm_fit)
                c = c[c > 0]
                if len(c) == 0:
                    percentiles[i, j] = 100
                    continue

            # Output filename
            if filename is not None:
                plot_filename = (
                    "{fn.parent}/{fn.stem}{i:0{w1}d}_{j:0{w2}d}{fn.suffix}".format(
                        fn=Path(filename),
                        i=i,
                        j=j,
                        w1=len(str(n_components)),
                        w2=len(str(n_modes)),
                    )
                )
            else:
                plot_filename = None

            # Fit a GMM to get class labels
            threshold = gmm.fit_gaussian_mixture(
                c,
                standardize=standardize,
                p_value=p_value,
                one_component_percentile=one_component_percentile,
                n_sigma=n_sigma,
                sklearn_kwargs=sklearn_kwargs,
                show_plot=show,
                plot_filename=plot_filename,
                plot_kwargs=plot_kwargs,
                log_message=False,
            )

            # Calculate the percentile from the threshold
            percentiles[i, j] = stats.percentileofscore(c, threshold)

    return np.squeeze(percentiles)


def threshold(
    conn_map,
    percentile,
    subtract_mean=False,
    mean_weights=None,
    absolute_value=False,
    return_edges=False,
):
    """Return edges that exceed a threshold.

    Parameters
    ---------
    conn_map : np.ndarray
        Connectivity matrix to threshold. Shape must be (n_components, n_modes,
        n_channels, n_channels), (n_modes, n_channels, n_channels) or
        (n_channels, n_channels).
    percentile : float or np.ndarray
        Percentile to threshold with. Should be between 0 and 100.
        Shape must be (n_components, n_modes), (n_modes,) or a float.
    subtract_mean : bool, optional
        Should we subtract the mean over modes before thresholding? The
        thresholding is only done to identify edges, the values returned in
        :code:`conn_map` are not mean subtracted.
    mean_weights : np.ndarray, optional
        Weights when calculating the mean over modes.
    absolute_value : bool, optional
        Should we take the absolute value before thresholding? The thresholding
        is only done to identify edges, the values returned in :code:`conn_map`
        are not absolute values. If :code:`subtract_mean=True`, the mean is
        subtracted before the absolute value.
    return_edges : bool, optional
        Should we return a boolean array for whether edges are above the
        threshold?

    Returns
    -------
    conn_map : np.ndarray
        Connectivity matrix with connections below the threshold set to zero.
        Or a boolean array if :code:`return_edges=True`. Shape is the same as
        the original :code:`conn_map`.
    """
    # Validation
    conn_map = array_ops.validate(
        conn_map,
        correct_dimensionality=4,
        allow_dimensions=[2, 3],
        error_message="conn_map must be of shape "
        + "(n_components, n_modes, n_channels, n_channels), "
        + "(n_modes, n_channels, n_channels) or (n_channels, n_channels)",
    )

    # Number of components and modes
    n_components = conn_map.shape[0]
    n_modes = conn_map.shape[1]
    n_channels = conn_map.shape[2]

    # Validatation
    if isinstance(percentile, float) or isinstance(percentile, int):
        percentile = percentile * np.ones([n_components, n_modes])

    percentile = array_ops.validate(
        percentile,
        correct_dimensionality=2,
        allow_dimensions=[0, 1],
        error_message="percentile must be of shape "
        + "(n_components, n_modes), (n_modes,) or float",
    )

    # Copy the original connectivity map
    c = conn_map.copy()

    # Subtract the mean
    if n_modes == 1:
        subtract_mean = False
    if subtract_mean:
        c -= np.average(c, axis=1, weights=mean_weights, keepdims=True)

    # Take absolute value
    if absolute_value:
        c = abs(c)

    # Set diagonal to nan
    c[:, :, range(n_channels), range(n_channels)] = np.nan

    # Are the connectivity matrices symmetric?
    c_is_symmetric = array_ops.check_symmetry(c, precision=1e-6)
    m, n = np.triu_indices(n_channels, k=1)

    # Which edges are greater than the threshold?
    edges = np.zeros(
        [n_components, n_modes, n_channels, n_channels],
        dtype=bool,
    )
    for i in range(n_components):
        for j in range(n_modes):
            if c_is_symmetric[i, j]:
                # We have a symmetric connectivity matrix
                # Threshold the upper triangle and copy to the lower triangle
                edges[i, j, m, n] = c[i, j, m, n] > np.nanpercentile(
                    c[i, j, m, n], percentile[i, j]
                )
                edges[i, j, n, m] = edges[i, j, m, n]
            else:
                # We have a directed connectivity matrix
                # Threshold each entry independently
                edges[i, j] = c[i, j] > np.nanpercentile(c[i, j], percentile[i, j])

    if return_edges:
        return np.squeeze(edges)

    # Zero the connections that are below the threshold
    conn_map[~edges] = 0

    return np.squeeze(conn_map)


def separate_edges(conn_map):
    """Separate positive and negative edges in a connectivity map.

    Parameters
    ----------
    conn_map : np.ndarray
        Connectivity map. Any shape.

    Returns
    -------
    pos_conn_map : np.ndarray
        Connectivity map with positive edges. Shape is the same as
        :code:`conn_map`.
    neg_conn_map : np.ndarray
        Connectivity map with negative edges. Shape is the same as
        :code:`conn_map`.
    """
    pos_conn_map = conn_map.copy()
    neg_conn_map = conn_map.copy()
    pos_conn_map[pos_conn_map < 0] = 0
    neg_conn_map[neg_conn_map > 0] = 0
    return pos_conn_map, neg_conn_map


def spectral_reordering(corr_mat):
    """Spectral re-ordering for correlation matrices.

    Parameters
    ----------
    corr_mat : np.ndarray
        Correlation matrix. Shape must be (n_channels, n_channels).

    Returns
    -------
    reorder_corr_mat : np.ndarray
        Re-ordered correlation matrix. Shape is (n_channels, n_channels).
    order : np.ndarray
        New ordering. Shape is (n_channels,).
    """
    # Add one to make all entries postive
    C = corr_mat + 1

    # Compute Q
    Q = -C
    np.fill_diagonal(Q, 0)
    Q -= np.sum(Q, axis=0)

    # Compute t
    t = np.diag(1.0 / np.sqrt(np.sum(C, axis=0)))

    # Compute D
    D = np.dot(np.dot(t, Q), t)

    # Eigevalue decomposition
    D, W = np.linalg.eig(D)
    v = W[:, 1]

    # Scale v
    v = np.dot(t, v)

    # Find permutations
    order = np.argsort(v)

    # Reorder
    reorder_corr_mat = corr_mat[order, :][:, order]

    return reorder_corr_mat, order


def save(
    connectivity_map,
    parcellation_file,
    filename=None,
    component=None,
    threshold=0,
    plot_kwargs=None,
    axes=None,
    combined=False,
    titles=None,
    n_rows=1,
):
    """Save connectivity maps as image files.

    This function is a wrapper for `nilearn.plotting.plot_connectome \
    <https://nilearn.github.io/stable/modules/generated/nilearn\
    .plotting.plot_connectome.html>`_.

    Parameters
    ----------
    connectivity_map : np.ndarray
        Matrices containing connectivity strengths to plot.
        Shape must be (n_components, n_modes, n_channels, n_channels),
        (n_modes, n_channels, n_channels) or (n_channels, n_channels).
    parcellation_file : str
        Name of parcellation file used.
    filename : str, optional
        Output filename. If :code:`None` is passed then the image is
        shown on screen. Must have extension :code:`.png`, :code:`.pdf`
        or :code:`.svg`.
    component : int, optional
        Spectral component to save.
    threshold : float or np.ndarray, optional
        Threshold to determine which connectivity to show. Should be between 0
        and 1. If a :code:`float` is passed the same threshold is used for all
        modes. Otherwise, threshold should be a numpy array of shape
        (n_modes,).
    plot_kwargs : dict, optional
        Keyword arguments to pass to the nilearn plotting function.
    axes : list, optional
        List of matplotlib axes to plot the connectivity maps on.
    combined : bool, optional
        Should the connectivity maps be combined on the same figure?
        The combined image is always shown on screen (for Juptyer notebooks).
        Note if :code:`True` is passed, the individual images will be deleted.
    titles : list, optional
        List of titles for each connectivity map. Only used if
        :code:`combined=True`.
    n_rows : int, optional
        Number of rows in the combined image. Only used if :code:`combined=True`.

    Examples
    --------
    Change colormap and views::

        connectivity.save(
            ...,
            plot_kwargs={
                "edge_cmap": "red_transparent_full_alpha_range",
                "display_mode": "lyrz",
            },
        )
    """
    # Suppress INFO messages from nibabel
    logging.getLogger("nibabel.global").setLevel(logging.ERROR)

    # Validation
    connectivity_map = np.copy(connectivity_map)
    error_message = (
        "Dimensionality of connectivity_map must be 3 or 4, "
        + f"got ndim={connectivity_map.ndim}."
    )
    connectivity_map = array_ops.validate(
        connectivity_map,
        correct_dimensionality=4,
        allow_dimensions=[2, 3],
        error_message=error_message,
    )

    if isinstance(threshold, float) or isinstance(threshold, int):
        threshold = np.array([threshold] * connectivity_map.shape[1])

    if np.any(threshold > 1) or np.any(threshold < 0):
        raise ValueError("threshold must be between 0 and 1.")

    if component is None:
        component = 0

    # Load parcellation file
    parcellation = Parcellation(parcellation_file)

    # Select the component we're plotting
    conn_map = connectivity_map[component]

    # Fill diagonal with zeros to help with the colorbar limits
    for c in conn_map:
        np.fill_diagonal(c, 0)

    # Default plotting settings
    default_plot_kwargs = {"node_size": 10, "node_color": "black"}

    # Loop through each connectivity map
    n_modes = conn_map.shape[0]
    axes = axes or [None] * n_modes
    output_files = []
    for i in trange(n_modes, desc="Saving images"):
        # Overwrite keyword arguments if passed
        kwargs = override_dict_defaults(default_plot_kwargs, plot_kwargs)

        # Output filename
        if filename is None:
            output_file = None
        else:
            output_file = "{fn.parent}/{fn.stem}{i:0{w}d}{fn.suffix}".format(
                fn=Path(filename), i=i, w=len(str(n_modes))
            )

        # If all connections are zero don't add a colourbar
        kwargs["colorbar"] = np.any(
            conn_map[i][~np.eye(conn_map[i].shape[-1], dtype=bool)] != 0
        )

        # Plot maps
        plotting.plot_connectome(
            conn_map[i],
            parcellation.roi_centers(),
            edge_threshold=f"{threshold[i] * 100}%",
            output_file=output_file,
            axes=axes[i],
            **kwargs,
        )
        output_files.append(output_file)

    if combined:
        # Combine the images
        if filename is None:
            raise ValueError("filename must be passed to save the combined image.")

        n_columns = -(n_modes // -n_rows)
        titles = titles or [None] * n_modes
        fig, axes = plt.subplots(n_rows, n_columns, figsize=(n_columns * 5, n_rows * 5))
        for i, ax in enumerate(axes.flatten()):
            ax.axis("off")
            if i < n_modes:
                ax.imshow(plt.imread(output_files[i]))
                ax.set_title(titles[i], fontsize=20)
        fig.tight_layout()
        fig.savefig(filename)

        # Remove the individual images
        for output_file in output_files:
            os.remove(output_file)


def save_interactive(
    connectivity_map,
    parcellation_file,
    filename=None,
    component=None,
    threshold=0,
    plot_kwargs=None,
):
    """Save connectivity maps as interactive HTML plots.

    This function is a wrapper for `nilearn.plotting.view_connectome \
    <https://nilearn.github.io/stable/modules/generated/nilearn\
    .plotting.view_connectome.html>`_

    Parameters
    ----------
    connectivity_map : np.ndarray
        Matrices containing connectivity strengths to plot.
        Shape must be (n_components, n_modes, n_channels, n_channels),
        (n_modes, n_channels, n_channels) or (n_channels, n_channels).
    parcellation_file : str
        Name of parcellation file used.
    filename : str, optional
        Output filename. If :code:`None` is passed then the image is
        shown on screen. Must have extension :code:`.html`.
    component : int, optional
        Spectral component to save.
    threshold : float or np.ndarray, optional
        Threshold to determine which connectivity to show. Should be between 0
        and 1. If a :code:`float` is passed the same threshold is used for all
        modes. Otherwise, threshold should be a numpy array of shape
        (n_modes,).
    plot_kwargs : dict, optional
        Keyword arguments to pass to the nilearn plotting function.
    """

    # Validation
    connectivity_map = np.copy(connectivity_map)
    error_message = (
        "Dimensionality of connectivity_map must be 3 or 4, "
        + f"got ndim={connectivity_map.ndim}."
    )
    connectivity_map = array_ops.validate(
        connectivity_map,
        correct_dimensionality=4,
        allow_dimensions=[2, 3],
        error_message=error_message,
    )

    if isinstance(threshold, float) or isinstance(threshold, int):
        threshold = np.array([threshold] * connectivity_map.shape[1])

    if np.any(threshold > 1) or np.any(threshold < 0):
        raise ValueError("threshold must be between 0 and 1.")

    if component is None:
        component = 0

    # Load parcellation file
    parcellation = Parcellation(parcellation_file)

    # Select the component we're plotting
    conn_map = connectivity_map[component]

    # Fill diagonal with zeros to help with the colorbar limits
    for c in conn_map:
        np.fill_diagonal(c, 0)

    # Default plotting settings
    default_plot_kwargs = {"node_size": 10, "node_color": "black"}

    # Loop through each connectivity map
    n_modes = conn_map.shape[0]
    for i in trange(n_modes, desc="Saving images"):
        # Overwrite keyword arguments if passed
        kwargs = override_dict_defaults(default_plot_kwargs, plot_kwargs)

        # Output filename
        if filename is None:
            output_file = None
        else:
            output_file = "{fn.parent}/{fn.stem}{i:0{w}d}{fn.suffix}".format(
                fn=Path(filename), i=i, w=len(str(n_modes))
            )

        # The colour bar range is determined by the max value in the matrix
        # we zero the diagonal so it's not included
        np.fill_diagonal(conn_map[i], val=0)

        # Plot thick lines for the connections
        if "linewidth" not in kwargs:
            kwargs["linewidth"] = 12

        # Plot maps
        connectome = plotting.view_connectome(
            conn_map[i],
            parcellation.roi_centers(),
            edge_threshold=f"{threshold[i] * 100}%",
            **kwargs,
        )
        if filename is not None:
            connectome.save_as_html(output_file)
        else:
            return connectome<|MERGE_RESOLUTION|>--- conflicted
+++ resolved
@@ -3,10 +3,7 @@
 """
 
 import os
-<<<<<<< HEAD
-=======
 import logging
->>>>>>> a33db834
 from pathlib import Path
 
 import numpy as np
