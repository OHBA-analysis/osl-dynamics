import logging
import os
import pathlib
import re
import subprocess

import nibabel as nib
from tqdm import trange
from vrad.analysis import std_masks
from vrad.analysis.scenes import state_scene

_logger = logging.getLogger("VRAD")

surfs = {
    0: [std_masks.surf_left, std_masks.surf_right],
    1: [std_masks.surf_left_inf, std_masks.surf_right_inf],
    2: [std_masks.surf_left_vinf, std_masks.surf_right_vinf],
}


def setup(path):
    """Sets up workbench.

    Adds workbench to the PATH environmental variable.

    Parameters
    ----------
    path : str
        Path to workbench installation.
    """
    # Check if workbench is already in PATH and if it's not add it
    if path not in os.environ["PATH"]:
        os.environ["PATH"] = f"{path}:{os.environ['PATH']}"


def render(
    nii: str,
    save_dir: str = None,
    interptype: str = "trilinear",
    gui: bool = True,
    inflation: int = 0,
    image_name: str = None,
):
    """Render map in workbench.

    Parameters
    ----------
    nii : str
        Path to nii image file.
    save_dir : str
        Path to save rendered surface plots.
    interptype : str
        Interpolation type. Default is 'trilinear'.
    gui : bool
        Should we display the rendered plots in workbench? Default is True.
    """
    nii = pathlib.Path(nii)

    if not nii.exists() or ".nii" not in nii.suffixes:
        raise ValueError(f"nii should be a nii or nii.gz file, got {nii}.")

    if save_dir is None:
        save_dir = pathlib.Path.cwd()
    else:
        save_dir = pathlib.Path(save_dir)
    save_dir.mkdir(parents=True, exist_ok=True)

    out_file = save_dir / nii.stem
    surf_left, surf_right = surfs.get(inflation, surfs[0])

    stem_right = out_file.with_name(out_file.stem + "_right")
    stem_left = out_file.with_name(out_file.stem + "_left")

    output_right = stem_right.with_suffix(".func.gii")
    output_left = stem_left.with_suffix(".func.gii")

    volume_to_surface(nii, surf=surf_right, output=output_right, interptype=interptype)

    volume_to_surface(nii, surf=surf_left, output=output_left, interptype=interptype)

    cifti_right = stem_right.with_suffix(".dtseries.nii")
    cifti_left = stem_left.with_suffix(".dtseries.nii")

    dense_timeseries(cifti=cifti_right, output=output_right, left_or_right="right")
    dense_timeseries(cifti=cifti_left, output=output_left, left_or_right="left")

    if image_name:
        image(
            cifti_left=cifti_left,
            cifti_right=cifti_right,
            file_name=image_name,
            inflation=inflation,
        )

    if gui:
        visualise(cifti_left=cifti_left, cifti_right=cifti_right, inflation=inflation)


def create_scene(
    cifti_left, cifti_right, inflation, temp_scene=pathlib.Path("temp_scene.scene")
):
    scene_file = state_scene
    temp_scene = pathlib.Path(temp_scene)

    surf_left, surf_right = surfs.get(inflation, surfs[0])

    scene = scene_file.read_text()
    scene = re.sub("{left_series}", str(cifti_left), scene)
    scene = re.sub("{right_series}", str(cifti_right), scene)
    scene = re.sub("{parcellation_file_left}", surf_left, scene)
    scene = re.sub("{parcellation_file_right}", surf_right, scene)
    temp_scene.write_text(scene)


def visualise(cifti_left, cifti_right, inflation=0):
    surface = surfs.get(inflation, None)
    create_scene(cifti_left, cifti_right, inflation)
    if surface is None:
        _logger.warning(
            f"Inflation of {inflation} is not a valid selection. Using '0' instead."
        )

    subprocess.run(
        [
            "wb_view",
            "-scene-load-hd",
            "temp_scene.scene",
            "ready",
            *surface,
            cifti_left,
            cifti_right,
        ]
    )


def image(cifti_left, cifti_right, file_name: str, inflation=0):
    file_path = pathlib.Path(file_name)
    suffix = file_path.suffix or ".png"
    file_path = file_path.with_suffix("")

<<<<<<< HEAD
    scene_file = state_scene
    temp_scene = pathlib.Path("temp_scene.scene")

    surf_left, surf_right = surfs.get(inflation, surfs[0])

    scene = scene_file.read_text()
    scene = re.sub("{left_series}", str(cifti_left), scene)
    scene = re.sub("{right_series}", str(cifti_right), scene)
    scene = re.sub("{parcellation_file_left}", surf_left, scene)
    scene = re.sub("{parcellation_file_right}", surf_right, scene)
    temp_scene.write_text(scene)
=======
    create_scene(cifti_left, cifti_right, inflation)
>>>>>>> 2ba1a094

    n_states = nib.load(cifti_left).shape[0]
    max_int_length = len(str(n_states))

    pathlib.Path(file_path).parent.mkdir(exist_ok=True, parents=True)
    file_pattern = f"{file_path}{{:0{max_int_length}d}}{suffix}"

    for i in trange(n_states, desc="processing state"):
        subprocess.run(
            [
                "wb_command",
                "-show-scene",
                "temp_scene.scene",
                "ready",
                file_pattern.format(i),
                "0",
                "0",
                "-use-window-size",
                "-set-map-yoke",
                "I",
                f"{i + 1}",
            ],
        )

    pathlib.Path("temp_scene.scene").unlink()


def volume_to_surface(nii, surf, output, interptype="trilinear"):
    subprocess.run(
        [
            "wb_command",
            "-volume-to-surface-mapping",
            str(nii),
            str(surf),
            str(output),
            f"-{interptype}",
        ]
    )


def dense_timeseries(cifti, output, left_or_right):
    subprocess.run(
        [
            "wb_command",
            "-cifti-create-dense-timeseries",
            cifti,
            f"-{left_or_right}-metric",
            output,
        ]
    )<|MERGE_RESOLUTION|>--- conflicted
+++ resolved
@@ -138,21 +138,7 @@
     suffix = file_path.suffix or ".png"
     file_path = file_path.with_suffix("")
 
-<<<<<<< HEAD
-    scene_file = state_scene
-    temp_scene = pathlib.Path("temp_scene.scene")
-
-    surf_left, surf_right = surfs.get(inflation, surfs[0])
-
-    scene = scene_file.read_text()
-    scene = re.sub("{left_series}", str(cifti_left), scene)
-    scene = re.sub("{right_series}", str(cifti_right), scene)
-    scene = re.sub("{parcellation_file_left}", surf_left, scene)
-    scene = re.sub("{parcellation_file_right}", surf_right, scene)
-    temp_scene.write_text(scene)
-=======
     create_scene(cifti_left, cifti_right, inflation)
->>>>>>> 2ba1a094
 
     n_states = nib.load(cifti_left).shape[0]
     max_int_length = len(str(n_states))
