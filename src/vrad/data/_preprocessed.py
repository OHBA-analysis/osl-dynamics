import numpy as np
from tqdm import tqdm
import tensorflow
from tensorflow.python.data import Dataset
from vrad.data import Data, manipulation
from vrad.utils.misc import MockArray


class PreprocessedData(Data):
    """Class for loading preprocessed data.

    Contains methods which can be used to prepare the data for training a model.
    This includes methods to perform time embedding and PCA.

    Parameters
    ----------
    inputs : list of str or str
        Filenames to be read.
    sampling_frequency : float
        Sampling frequency of the data in Hz. Optional, default is 1.0.
    store_dir : str
        Directory to save results and intermediate steps to. Optional, default
        is /tmp.
    prepared_data_file : str
        Filename to save memory map to. Optional.
    """

    def __init__(
        self,
        inputs: list,
        sampling_frequency: float = 1.0,
        store_dir: str = "tmp",
        prepared_data_file: str = None,
    ):
        super().__init__(inputs, sampling_frequency, store_dir)
        if prepared_data_file is None:
            self.prepared_data_file = f"dataset_{self._identifier}.npy"

    def prepare_memmap_filenames(self):
        self.te_pattern = "te_data_{{i:0{width}d}}_{identifier}.npy".format(
            width=len(str(len(self.inputs))), identifier=self._identifier
        )
<<<<<<< HEAD
        self.prepared_data_pattern = (
            "prepared_data_"
            "{{i:0{width}d}}_"
            "{identifier}.npy".format(
                width=len(str(len(self.inputs))), identifier=self._identifier
            )
=======
        self.prepared_data_pattern = "prepared_data_{{i:0{width}d}}_{identifier}.npy".format(
            width=len(str(len(self.inputs))), identifier=self._identifier
>>>>>>> 9718dde0
        )

        # Time embedded data memory maps
        self.te_memmaps = []
        self.te_filenames = [
            str(self.store_dir / self.te_pattern.format(i=i))
            for i, _ in enumerate(self.inputs)
        ]

        # Prepared data memory maps (time embedded and pca'ed)
        self.prepared_data_memmaps = []
        self.prepared_data_filenames = [
            str(self.store_dir / self.prepared_data_pattern.format(i=i))
            for i, _ in enumerate(self.inputs)
        ]
        self.prepared_data_mean = []
        self.prepared_data_std = []

    def prepare(
        self, n_embeddings: int, n_pca_components: int = None, whiten: bool = False,
    ):
        """Prepares data to train the model with.

        Performs standardization, time embedding and principle component analysis.

        Parameters
        ----------
        n_embeddings : int
            Number of data points to embed the data.
        n_pca_components : int
            Number of PCA components to keep. Optional, default is no PCA.
        whiten : bool
            Should we whiten the PCA'ed data? Optional, default is False.
        """
        self.prepare_memmap_filenames()

        # Standardise and time embed the data for each subject
        for memmap, new_file in zip(
            tqdm(self.raw_data_memmaps, desc="Time embedding", ncols=98),
            self.te_filenames,
        ):
            memmap = manipulation.standardize(memmap, axis=0)
            te_shape = (
                memmap.shape[0] - (n_embeddings + 1),
                memmap.shape[1] * (n_embeddings + 2),
            )
            te_memmap = MockArray.get_memmap(new_file, te_shape, dtype=np.float32)
            te_memmap = manipulation.time_embed(
                memmap, n_embeddings, output_file=te_memmap
            )
            self.te_memmaps.append(te_memmap)

        # Perform principle component analysis (PCA)
        if n_pca_components is not None:

            print("Calculating PCA")
            covariance = np.zeros([te_memmap.shape[1], te_memmap.shape[1]])
            for te_memmap in self.te_memmaps:
                covariance += np.transpose(te_memmap - te_memmap.mean(axis=0)) @ (
                    te_memmap - te_memmap.mean(axis=0)
                )
            u, s, vh = np.linalg.svd(covariance)
            u = u[:, :n_pca_components].astype(np.float32)
            s = s[:n_pca_components].astype(np.float32)
            if whiten:
                u = u @ np.diag(1.0 / np.sqrt(s))
            self.pca_weights = u

            # Apply PCA to the data for each subject and standardise again
            for te_memmap, prepared_data_file in zip(
                tqdm(self.te_memmaps, desc="Applying PCA", ncols=98),
                self.prepared_data_filenames,
            ):
                pca_te_shape = (
                    te_memmap.shape[0],
                    n_pca_components,
                )
                pca_te_memmap = MockArray.get_memmap(
                    prepared_data_file, pca_te_shape, dtype=np.float32
                )
                pca_te_memmap = te_memmap @ self.pca_weights
                self.prepared_data_mean.append(np.mean(pca_te_memmap, axis=0))
                self.prepared_data_std.append(np.std(pca_te_memmap, axis=0))
                pca_te_memmap = manipulation.standardize(pca_te_memmap, axis=0)
                self.prepared_data_memmaps.append(pca_te_memmap)

        # Otherwise, the time embedded data is the prepared data
        else:
            for te_memmap, prepared_data_file in zip(
                self.te_memmaps, self.prepared_data_filenames,
            ):
                self.prepared_data_mean.append(np.mean(te_memmap, axis=0))
                self.prepared_data_std.append(np.std(te_memmap, axis=0))
                te_memmap = manipulation.standardize(te_memmap, axis=0)
                self.prepared_data_memmaps.append(te_memmap)

        # Update subjects to return the prepared data
        self.subjects = self.prepared_data_memmaps

        self.n_embeddings = n_embeddings
        self.n_pca_components = n_pca_components
        self.whiten = whiten
        self.prepared = True

    def trim_raw_time_series(
        self, n_embeddings: int = None, sequence_length: int = None
    ) -> np.ndarray:
        """Trims the raw preprocessed data time series.

        Removes the data points that are removed when the data is prepared,
        i.e. due to time embedding and separating into sequences, but does not
        perform time embedding or batching into sequences on the time series.

        Parameters
        ----------
        n_embeddings : int
            Number of data points to embed the data.
        sequence_length : int
            Length of the segement of data to feed into the model.

        Returns
        -------
        np.ndarray
            Trimed time series.
        """
        trimmed_raw_time_series = []
        for memmap in self.raw_data_memmaps:
            if n_embeddings is not None:
                # Remove data points which are removed due to time embedding
                memmap = memmap[n_embeddings // 2 : -n_embeddings // 2]
            if sequence_length is not None:
                # Remove data points which are removed due to separating into sequences
                n_sequences = memmap.shape[0] // sequence_length
                memmap = memmap[: n_sequences * sequence_length]
            trimmed_raw_time_series.append(memmap)
        return trimmed_raw_time_series

    def autocorrelation_functions(self, covariances: np.ndarray) -> np.ndarray:
        """Calculates the autocorrelation function the state covariance matrices.

        An autocorrelation function is calculated for each state for each subject.

        Parameters
        ----------
        covariances : np.ndarray
            State covariance matrices.
            Shape is (n_subjects, n_states, n_channels, n_channels).
            These must be subject specific covariances.
        
        Returns
        -------
        np.ndarray
            Autocorrelation function.
            Shape is (n_subjects, n_states, n_channels, n_channels, n_acf).
        """
        n_subjects = len(covariances)
        n_states = covariances[0].shape[0]

        # Validation
        if self.n_embeddings > 0:
            n_acf = 2 * (self.n_embeddings + 2) - 1
        else:
            raise ValueError(
                "To calculate an autocorrelation function we have to train on time "
                + "embedded data."
            )

        autocorrelation_function = np.empty(
            [
                n_subjects,
                n_states,
                self.n_raw_data_channels,
                self.n_raw_data_channels,
                n_acf,
            ]
        )
        for n in range(n_subjects):
            # Reverse the final standardisation
            for i in range(n_states):
                covariances[n][i] = (
                    np.diag(self.prepared_data_std[n])
                    @ covariances[n][i]
                    @ np.diag(self.prepared_data_std[n])
                )

            # Reverse the PCA
            te_cov = []
            for i in range(n_states):
                te_cov.append(self.pca_weights @ covariances[n][i] @ self.pca_weights.T)
            te_cov = np.array(te_cov)

            # Reverse the first standardisation
            for i in range(n_states):
                te_cov[i] = (
                    np.diag(np.repeat(self.raw_data_std[n], self.n_embeddings + 2))
                    @ te_cov[i]
                    @ np.diag(np.repeat(self.raw_data_std[n], self.n_embeddings + 2))
                )

            # Calculate the autocorrelation function
            for i in range(n_states):
                for j in range(self.n_raw_data_channels):
                    for k in range(self.n_raw_data_channels):
                        # Auto/cross-correlation between channel j and channel k
                        # of state i
                        autocorrelation_function_jk = te_cov[
                            i,
                            j
                            * (self.n_embeddings + 2) : (j + 1)
                            * (self.n_embeddings + 2),
                            k
                            * (self.n_embeddings + 2) : (k + 1)
                            * (self.n_embeddings + 2),
                        ]

                        # Take elements from the first row and column
                        autocorrelation_function[n, i, j, k] = np.append(
                            autocorrelation_function_jk[0][::-1],
                            autocorrelation_function_jk[1:, 0],
                        )

        return autocorrelation_function<|MERGE_RESOLUTION|>--- conflicted
+++ resolved
@@ -40,17 +40,8 @@
         self.te_pattern = "te_data_{{i:0{width}d}}_{identifier}.npy".format(
             width=len(str(len(self.inputs))), identifier=self._identifier
         )
-<<<<<<< HEAD
-        self.prepared_data_pattern = (
-            "prepared_data_"
-            "{{i:0{width}d}}_"
-            "{identifier}.npy".format(
-                width=len(str(len(self.inputs))), identifier=self._identifier
-            )
-=======
         self.prepared_data_pattern = "prepared_data_{{i:0{width}d}}_{identifier}.npy".format(
             width=len(str(len(self.inputs))), identifier=self._identifier
->>>>>>> 9718dde0
         )
 
         # Time embedded data memory maps
