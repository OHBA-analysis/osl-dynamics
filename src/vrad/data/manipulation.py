import logging
<<<<<<< HEAD

import numpy as np
import yaml
from scipy.signal import butter, lfilter
from tqdm import tqdm
=======
from typing import List, Union
from tqdm import tqdm

import numpy as np
from sklearn.cluster import KMeans

>>>>>>> d4d85717
from vrad import array_ops
from vrad.utils.misc import MockArray

_logger = logging.getLogger("VRAD")


class Manipulation:
    """Class for manipulating time series in the Data object.

    Parameters
    ----------
    n_embeddings : int
        Number of embeddings.
    """

    def __init__(self, n_embeddings: int):
        self.n_embeddings = n_embeddings
        self.prepared = False

    def _process_from_yaml(self, file, **kwargs):
        with open(file) as f:
            settings = yaml.load(f, Loader=yaml.Loader)

        prep_settings = settings.get("prepare", {})
        if prep_settings.get("do", False):
            self.prepare(
                n_embeddings=prep_settings.get("n_embeddings"),
                n_pca_components=prep_settings.get("n_pca_components", None),
                whiten=prep_settings.get("whiten", False),
            )

    def covariance_sample(
        self,
        segment_length: Union[int, List[int]],
        n_segments: Union[int, List[int]],
        n_clusters: int = None,
    ) -> np.ndarray:
        """Get covariances of a random selection of a time series.

        Given a time series, `data`, randomly select a set of samples of length(s)
        `segment_length` with `n_segments` of each selected. If `n_clusters` is not
        specified each of these covariances will be returned. Otherwise, a K-means
        clustering algorithm is run to return that `n_clusters` covariances.

        Lack of overlap between samples is *not* guaranteed.

        Parameters
        ----------
        data: np.ndarray
            The time series to be analyzed.
        segment_length: int or list of int
            Either the integer number of samples for each covariance, or a list with a
            range of values.
        n_segments: int or list of int
            Either the integer number of segments to select,
             or a list specifying the number
            of each segment length to be sampled.
        n_clusters: int
            The number of K-means clusters to find
            (default is not to perform clustering).

        Returns
        -------
        covariances: np.ndarray
            The calculated covariance matrices of the samples.
        """
        segment_lengths = misc.listify(segment_length)
        n_segments = misc.listify(n_segments)

        if len(n_segments) == 1:
            n_segments = n_segments * len(segment_lengths)

        if len(segment_lengths) != len(n_segments):
            raise ValueError(
                "`segment_lengths` and `n_samples` should have the same lengths."
            )

        covariances = []
        for segment_length, n_sample in zip(segment_lengths, n_segments):
            data = self.subjects[_rng.choice(self.n_subjects)]
            starts = _rng.choice(data.shape[0] - segment_length, n_sample)
            samples = data[np.asarray(starts)[:, None] + np.arange(segment_length)]

            transposed = samples.transpose(0, 2, 1)
            m1 = transposed - transposed.sum(2, keepdims=1) / segment_length
            covariances.append(np.einsum("ijk,ilk->ijl", m1, m1) / (segment_length - 1))
        covariances = np.concatenate(covariances)

        if n_clusters is None:
            return covariances

        flat_covariances = covariances.reshape((covariances.shape[0], -1))

        kmeans = KMeans(n_clusters=n_clusters, random_state=0).fit(flat_covariances)

        kmeans_covariances = kmeans.cluster_centers_.reshape(
            (n_clusters, *covariances.shape[1:])
        )

        return kmeans_covariances

    def prepare(
        self,
        n_embeddings: int = 1,
        n_pca_components: int = None,
        whiten: bool = False,
    ):
        """Prepares data to train the model with.

        Performs standardization, time embedding and principle component analysis.

        Parameters
        ----------
        n_embeddings : int
            Number of data points to embed the data. Optional, default is 1.
        n_pca_components : int
            Number of PCA components to keep. Optional, default is no PCA.
        whiten : bool
            Should we whiten the PCA'ed data? Optional, default is False.
        """
        if self.prepared:
            _logger.warning("Previously prepared data will be overwritten.")

        self.n_embeddings = n_embeddings
        self.n_te_channels = self.n_raw_data_channels * n_embeddings
        self.n_pca_components = n_pca_components
        self.whiten = whiten
        self.prepared = True

        # Create filenames for memmaps (i.e. self.prepared_data_filenames)
        self.prepare_memmap_filenames()

        # Principle component analysis (PCA)
        # NOTE: the approach used here only works for zero mean data
        if n_pca_components is not None:

            # Calculate the PCA components by performing SVD on the covariance
            # of the data
            covariance = np.zeros([self.n_te_channels, self.n_te_channels])
            for raw_data_memmap in tqdm(
                self.raw_data_memmaps, desc="Calculating PCA components", ncols=98
            ):
                # Standardise and time embed the data
                std_data = standardize(raw_data_memmap)
                te_std_data = time_embed(std_data, n_embeddings)

                # Calculate the covariance of the entire dataset
                covariance += np.transpose(te_std_data) @ te_std_data

                # Clear data in memory
                del std_data, te_std_data

            # Use SVD to calculate PCA components
            u, s, vh = np.linalg.svd(covariance)
            u = u[:, :n_pca_components].astype(np.float32)
            s = s[:n_pca_components].astype(np.float32)
            if whiten:
                u = u @ np.diag(1.0 / np.sqrt(s))
            self.pca_components = u

        else:
            self.pca_components = None

        # Prepare the data
        for raw_data_memmap, prepared_data_file in zip(
            tqdm(self.raw_data_memmaps, desc="Preparing data", ncols=98),
            self.prepared_data_filenames,
        ):
            # Standardise and time embed the data
            std_data = standardize(raw_data_memmap)
            te_std_data = time_embed(std_data, n_embeddings)

            # Apply PCA to get the prepared data
            if self.pca_components is not None:
                prepared_data = te_std_data @ self.pca_components

            # Otherwise, the time embedded data is the prepared data
            else:
                prepared_data = te_std_data

            # Create a memory map for the prepared data
            prepared_data_memmap = MockArray.get_memmap(
                prepared_data_file, prepared_data.shape, dtype=np.float32
            )

            # Standardise to get the final data
            prepared_data_memmap = standardize(prepared_data, create_copy=False)
            self.prepared_data_memmaps.append(prepared_data_memmap)

            # Clear intermediate data
            del std_data, te_std_data, prepared_data

        # Update subjects to return the prepared data
        self.subjects = self.prepared_data_memmaps

    def prepare_memmap_filenames(self):
<<<<<<< HEAD
        self.prepared_data_pattern = (
            "prepared_data_{{i:0{width}d}}_{identifier}.npy"
        ).format(width=len(str(self.n_subjects)), identifier=self._identifier)

        # Prepared data memory maps (time embedded and pca'ed)
        self.prepared_data_memmaps = []
=======
        prepared_data_pattern = "prepared_data_{{i:0{width}d}}_{identifier}.npy".format(
            width=len(str(self.n_subjects)), identifier=self._identifier
        )
>>>>>>> d4d85717
        self.prepared_data_filenames = [
            str(self.store_dir / prepared_data_pattern.format(i=i))
            for i in range(self.n_subjects)
        ]

        self.prepared_data_memmaps = []

    def trim_raw_time_series(
<<<<<<< HEAD
        self, sequence_length: int = None, n_embeddings: int = None,
    ) -> np.ndarray:
=======
        self,
        sequence_length: int = None,
        n_embeddings: int = None,
        concatenate: bool = True,
    ) -> list:
>>>>>>> d4d85717
        """Trims the raw preprocessed data time series.

        Removes the data points that are removed when the data is prepared,
        i.e. due to time embedding and separating into sequences, but does not
        perform time embedding or batching into sequences on the time series.

        Parameters
        ----------
        sequence_length : int
            Length of the segement of data to feed into the model.
        n_embeddings : int
            Number of data points to embed the data.
        concatenate : bool
            Should we concatenate the data for each subject? Optional, default
            is True.

        Returns
        -------
        list of np.ndarray
            Trimed time series for each subject.
        """
        n_embeddings = n_embeddings or self.n_embeddings

        if n_embeddings is None:
            raise ValueError(
                "n_embeddings has not been set. "
                + "Either pass it as an argument or call prepare."
            )

        if hasattr(self, "sequence_length"):
            sequence_length = self.sequence_length

        trimmed_raw_time_series = []
        for memmap in self.raw_data_memmaps:

            # Remove data points lost to time embedding
            if n_embeddings != 1:
                memmap = memmap[n_embeddings // 2 : -(n_embeddings // 2)]

            # Remove data points lost to separating into sequences
            if sequence_length is not None:
                n_sequences = memmap.shape[0] // sequence_length
                memmap = memmap[: n_sequences * sequence_length]

            trimmed_raw_time_series.append(memmap)

        if self.n_subjects == 1:
            trimmed_raw_time_series = trimmed_raw_time_series[0]

        elif concatenate:
            trimmed_raw_time_series = np.concatenate(trimmed_raw_time_series)

        return trimmed_raw_time_series


def standardize(
    time_series: np.ndarray, axis: int = 0, create_copy: bool = True,
) -> np.ndarray:
    """Standardizes a time series.

    Returns a time series with zero mean and unit variance.

    Parameters
    ----------
    time_series : numpy.ndarray
        Time series data.
    axis : int
        Axis on which to perform the transformation.
    create_copy : bool
        Should we return a new array containing the standardized data or modify
        the original time series array? Optional, default is True.
    """
    mean = np.mean(time_series, axis=axis)
    std = np.std(time_series, axis=axis)
    if create_copy:
        std_time_series = (np.copy(time_series) - mean) / std
    else:
        std_time_series = (time_series - mean) / std
    return std_time_series


def time_embed(time_series: np.ndarray, n_embeddings: int):
    """Performs time embedding.

    Parameters
    ----------
    time_series : numpy.ndarray
        Time series data.
    n_embeddings : int
        Number of samples in which to shift the data.

    Returns
    -------
    sliding_window_view
        Time embedded data.
    """

    if n_embeddings % 2 == 0:
        raise ValueError("n_embeddings must be an odd number.")

    te_shape = (
        time_series.shape[0] - (n_embeddings - 1),
        time_series.shape[1] * n_embeddings,
    )
    return (
        array_ops.sliding_window_view(x=time_series, window_shape=te_shape[0], axis=0)
        .T[..., ::-1]
        .reshape(te_shape)
    )


def trim_time_series(
<<<<<<< HEAD
    time_series: np.ndarray, sequence_length: int, discontinuities: list = None,
=======
    time_series: np.ndarray,
    sequence_length: int,
    discontinuities: list = None,
    concatenate: bool = True,
>>>>>>> d4d85717
) -> np.ndarray:
    """Trims a time seris.

    Removes data points lost to separating a time series into sequences.

    Parameters
    ----------
    time_series : numpy.ndarray
        Time series data for all subjects concatenated.
    sequence_length : int
        Length of sequence passed to the inference network and generative model.
    discontinuities : list of int
        Length of each subject's data. Optional. If nothing is passed we
        assume the entire time series is continuous.
    concatenate : bool
        Should we concatenate the data for segment? Optional, default
        is True.

    Returns
    -------
    list of np.ndarray
        Trimmed time series.
    """
    if discontinuities is None:
        # Assume entire time series corresponds to a single subject
        ts = [time_series]
    else:
        # Separate the time series for each subject
        ts = []
        for i in range(len(discontinuities)):
            start = sum(discontinuities[:i])
            end = sum(discontinuities[: i + 1])
            ts.append(time_series[start:end])

    # Remove data points lost to separating into sequences
    for i in range(len(ts)):
        n_sequences = ts[i].shape[0] // sequence_length
        ts[i] = ts[i][: n_sequences * sequence_length]

    if len(ts) == 1:
        ts = ts[0]

    elif concatenate:
        ts = np.concatenate(ts)

    return ts<|MERGE_RESOLUTION|>--- conflicted
+++ resolved
@@ -1,18 +1,10 @@
 import logging
-<<<<<<< HEAD
-
-import numpy as np
-import yaml
-from scipy.signal import butter, lfilter
-from tqdm import tqdm
-=======
 from typing import List, Union
 from tqdm import tqdm
 
 import numpy as np
 from sklearn.cluster import KMeans
 
->>>>>>> d4d85717
 from vrad import array_ops
 from vrad.utils.misc import MockArray
 
@@ -209,18 +201,9 @@
         self.subjects = self.prepared_data_memmaps
 
     def prepare_memmap_filenames(self):
-<<<<<<< HEAD
-        self.prepared_data_pattern = (
-            "prepared_data_{{i:0{width}d}}_{identifier}.npy"
-        ).format(width=len(str(self.n_subjects)), identifier=self._identifier)
-
-        # Prepared data memory maps (time embedded and pca'ed)
-        self.prepared_data_memmaps = []
-=======
         prepared_data_pattern = "prepared_data_{{i:0{width}d}}_{identifier}.npy".format(
             width=len(str(self.n_subjects)), identifier=self._identifier
         )
->>>>>>> d4d85717
         self.prepared_data_filenames = [
             str(self.store_dir / prepared_data_pattern.format(i=i))
             for i in range(self.n_subjects)
@@ -229,16 +212,11 @@
         self.prepared_data_memmaps = []
 
     def trim_raw_time_series(
-<<<<<<< HEAD
-        self, sequence_length: int = None, n_embeddings: int = None,
-    ) -> np.ndarray:
-=======
         self,
         sequence_length: int = None,
         n_embeddings: int = None,
         concatenate: bool = True,
     ) -> list:
->>>>>>> d4d85717
         """Trims the raw preprocessed data time series.
 
         Removes the data points that are removed when the data is prepared,
@@ -285,7 +263,7 @@
 
             trimmed_raw_time_series.append(memmap)
 
-        if self.n_subjects == 1:
+        if len(trimmed_raw_time_series) == 1:
             trimmed_raw_time_series = trimmed_raw_time_series[0]
 
         elif concatenate:
@@ -295,7 +273,9 @@
 
 
 def standardize(
-    time_series: np.ndarray, axis: int = 0, create_copy: bool = True,
+    time_series: np.ndarray,
+    axis: int = 0,
+    create_copy: bool = True,
 ) -> np.ndarray:
     """Standardizes a time series.
 
@@ -351,14 +331,10 @@
 
 
 def trim_time_series(
-<<<<<<< HEAD
-    time_series: np.ndarray, sequence_length: int, discontinuities: list = None,
-=======
     time_series: np.ndarray,
     sequence_length: int,
     discontinuities: list = None,
     concatenate: bool = True,
->>>>>>> d4d85717
 ) -> np.ndarray:
     """Trims a time seris.
 
