--- conflicted
+++ resolved
@@ -110,46 +110,8 @@
         self.te_pattern = "te_data_{{i:0{width}d}}.npy".format(
             width=len(str(len(self.inputs)))
         )
-<<<<<<< HEAD
-        self.filenames = self.hmm.filenames if "filenames" in hmm_fields else None
-        self.f_sample = self.hmm.fsample if "fsample" in hmm_fields else None
-        self.is_epoched = self.hmm.is_epoched if "is_epoched" in hmm_fields else None
-        self.options = self.hmm.options if "options" in hmm_fields else None
-        self.state_map_parcel_vectors = (
-            self.hmm.statemap_parcel_vectors
-            if "statemap_parcel_vectors" in hmm_fields
-            else None
-        )
-        self.subject_state_map_parcel_vectors = (
-            self.hmm.statemap_parcel_vectors_persubj
-            if "statemap_parcel_vectors_persubj" in hmm_fields
-            else None
-        )
-        self.state_maps = self.hmm.statemaps if "statemaps" in hmm_fields else None
-        self.state_path = (
-            self.hmm.statepath.astype(np.int) if "statepath" in hmm_fields else None
-        )
-        self.subject_indices = self.hmm.subj_inds if "subj_inds" in hmm_fields else None
-        self.gamma = self.hmm.gamma if "gamma" in hmm_fields else None
-        if self.gamma is None and "Gamma" in hmm_fields:
-            self.gamma = self.hmm.Gamma
-
-        # Aliases
-        self.covariances = np.array(
-            [
-                state.Gam_rate / (state.Gam_shape - len(state.Gam_rate) - 1)
-                for state in self.state.Omega
-            ]
-        )
-        self.alpha = self.gamma
-        self.state_time_course = (
-            array_ops.get_one_hot(self.state_path - 1)
-            if self.state_path is not None
-            else None
-=======
         self.output_pattern = "output_data_{{i:0{width}d}}.npy".format(
             width=len(str(len(self.inputs)))
->>>>>>> 1e952cf1
         )
 
         # Time embedded data memory maps
