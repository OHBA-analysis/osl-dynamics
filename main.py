--- conflicted
+++ resolved
@@ -103,15 +103,10 @@
     
     model,n_channels, n_states = parse_index(index,models,list_channels,list_states)
     
-<<<<<<< HEAD
-    
-    save_dir = f'./results_20230714/{model}_ICA_{n_channels}_state_{n_states}'
-=======
     if n_states is None:
         save_dir = f'./results/{model}_ICA_{n_channels}'
     else:
         save_dir = f'./results/{model}_ICA_{n_channels}_state_{n_states}'
->>>>>>> f332f69a
     
     print(f'Number of channels: {n_channels}')
     print(f'Number of states: {n_states}')
